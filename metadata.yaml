# Copyright 2021 Canonical Ltd.
# See LICENSE file for licensing details.

name: postgresql
description: |
  Charm to operate the PostgreSQL database on machines
summary: |
  Charm to operate the PostgreSQL database on machines

series:
  - jammy

peers:
  database-peers:
    interface: postgresql_peers
  restart:
    interface: rolling_op

provides:
  database:
    interface: postgresql_client
  db:
    interface: pgsql
  db-admin:
    interface: pgsql

requires:
  certificates:
    interface: tls-certificates
    limit: 1
  s3-parameters:
    interface: s3
    limit: 1

storage:
  pgdata:
    type: filesystem
<<<<<<< HEAD
    location: /var/snap/charmed-postgresql/common/postgresql/pgdata
=======
    location: /var/snap/charmed-postgresql/common/postgresql
>>>>>>> c8f71aaf
<|MERGE_RESOLUTION|>--- conflicted
+++ resolved
@@ -35,8 +35,4 @@
 storage:
   pgdata:
     type: filesystem
-<<<<<<< HEAD
-    location: /var/snap/charmed-postgresql/common/postgresql/pgdata
-=======
-    location: /var/snap/charmed-postgresql/common/postgresql
->>>>>>> c8f71aaf
+    location: /var/snap/charmed-postgresql/common/postgresql