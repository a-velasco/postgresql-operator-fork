# Copyright 2021 Canonical Ltd.
# See LICENSE file for licensing details.
import itertools
import json
import logging
import platform
import subprocess
from unittest import TestCase
from unittest.mock import MagicMock, Mock, PropertyMock, call, mock_open, patch, sentinel

import psycopg2
import pytest
from charms.operator_libs_linux.v2 import snap
from charms.postgresql_k8s.v0.postgresql import (
    PostgreSQLCreateUserError,
    PostgreSQLEnableDisableExtensionError,
    PostgreSQLUpdateUserPasswordError,
)
from ops import Unit
from ops.framework import EventBase
from ops.model import (
    ActiveStatus,
    BlockedStatus,
    MaintenanceStatus,
    ModelError,
    RelationDataTypeError,
    WaitingStatus,
)
from ops.testing import Harness
from psycopg2 import OperationalError
from tenacity import RetryError, wait_fixed

from backups import CANNOT_RESTORE_PITR
from charm import (
    EXTENSIONS_DEPENDENCY_MESSAGE,
    PRIMARY_NOT_REACHABLE_MESSAGE,
    PostgresqlOperatorCharm,
)
from cluster import NotReadyError, RemoveRaftMemberFailedError
from constants import PEER, POSTGRESQL_SNAP_NAME, SECRET_INTERNAL_LABEL, SNAP_PACKAGES
from tests.helpers import patch_network_get

CREATE_CLUSTER_CONF_PATH = "/etc/postgresql-common/createcluster.d/pgcharm.conf"

# used for assert functions
tc = TestCase()


@pytest.fixture(autouse=True)
def harness():
    harness = Harness(PostgresqlOperatorCharm)
    harness.begin()
    harness.add_relation("upgrade", harness.charm.app.name)
    harness.add_relation(PEER, harness.charm.app.name)
    harness.add_relation("restart", harness.charm.app.name)
    yield harness
    harness.cleanup()


@patch_network_get(private_address="1.1.1.1")
def test_on_install(harness):
    with patch("charm.subprocess.check_call") as _check_call, patch(
        "charm.snap.SnapCache"
    ) as _snap_cache, patch(
        "charm.PostgresqlOperatorCharm._install_snap_packages"
    ) as _install_snap_packages, patch(
        "charm.PostgresqlOperatorCharm._reboot_on_detached_storage"
    ) as _reboot_on_detached_storage, patch(
        "charm.PostgresqlOperatorCharm._is_storage_attached",
        side_effect=[False, True, True],
    ) as _is_storage_attached:
        # Test without storage.
        harness.charm.on.install.emit()
        _reboot_on_detached_storage.assert_called_once()
        pg_snap = _snap_cache.return_value[POSTGRESQL_SNAP_NAME]

        # Test without adding Patroni resource.
        harness.charm.on.install.emit()
        # Assert that the needed calls were made.
        _install_snap_packages.assert_called_once_with(packages=SNAP_PACKAGES)
        assert pg_snap.alias.call_count == 2
        pg_snap.alias.assert_any_call("psql")
        pg_snap.alias.assert_any_call("patronictl")

        assert _check_call.call_count == 3
        _check_call.assert_any_call("mkdir -p /home/snap_daemon".split())
        _check_call.assert_any_call("chown snap_daemon:snap_daemon /home/snap_daemon".split())
        _check_call.assert_any_call("usermod -d /home/snap_daemon snap_daemon".split())

        # Assert the status set by the event handler.
        assert isinstance(harness.model.unit.status, WaitingStatus)


@patch_network_get(private_address="1.1.1.1")
def test_on_install_failed_to_create_home(harness):
    with patch("charm.subprocess.check_call") as _check_call, patch(
        "charm.snap.SnapCache"
    ) as _snap_cache, patch(
        "charm.PostgresqlOperatorCharm._install_snap_packages"
    ) as _install_snap_packages, patch(
        "charm.PostgresqlOperatorCharm._reboot_on_detached_storage"
    ) as _reboot_on_detached_storage, patch(
        "charm.PostgresqlOperatorCharm._is_storage_attached",
        side_effect=[False, True, True],
    ) as _is_storage_attached, patch("charm.logger.exception") as _logger_exception:
        # Test without storage.
        harness.charm.on.install.emit()
        _reboot_on_detached_storage.assert_called_once()
        pg_snap = _snap_cache.return_value[POSTGRESQL_SNAP_NAME]
        _check_call.side_effect = [subprocess.CalledProcessError(-1, ["test"])]

        # Test without adding Patroni resource.
        harness.charm.on.install.emit()
        # Assert that the needed calls were made.
        _install_snap_packages.assert_called_once_with(packages=SNAP_PACKAGES)
        assert pg_snap.alias.call_count == 2
        pg_snap.alias.assert_any_call("psql")
        pg_snap.alias.assert_any_call("patronictl")

        _logger_exception.assert_called_once_with("Unable to create snap_daemon home dir")

        # Assert the status set by the event handler.
        assert isinstance(harness.model.unit.status, WaitingStatus)


@patch_network_get(private_address="1.1.1.1")
def test_on_install_snap_failure(harness):
    with patch(
        "charm.PostgresqlOperatorCharm._install_snap_packages"
    ) as _install_snap_packages, patch(
        "charm.PostgresqlOperatorCharm._is_storage_attached", return_value=True
    ) as _is_storage_attached:
        # Mock the result of the call.
        _install_snap_packages.side_effect = snap.SnapError
        # Trigger the hook.
        harness.charm.on.install.emit()
        # Assert that the needed calls were made.
        _install_snap_packages.assert_called_once()
        assert isinstance(harness.model.unit.status, BlockedStatus)


@patch_network_get(private_address="1.1.1.1")
def test_patroni_scrape_config_no_tls(harness):
    result = harness.charm.patroni_scrape_config()

    assert result == [
        {
            "metrics_path": "/metrics",
            "scheme": "http",
            "static_configs": [{"targets": ["1.1.1.1:8008"]}],
            "tls_config": {"insecure_skip_verify": True},
        },
    ]


@patch_network_get(private_address="1.1.1.1")
def test_patroni_scrape_config_tls(harness):
    with patch(
        "charm.PostgresqlOperatorCharm.is_tls_enabled",
        return_value=True,
        new_callable=PropertyMock,
    ):
        result = harness.charm.patroni_scrape_config()

        assert result == [
            {
                "metrics_path": "/metrics",
                "scheme": "https",
                "static_configs": [{"targets": ["1.1.1.1:8008"]}],
                "tls_config": {"insecure_skip_verify": True},
            },
        ]


def test_primary_endpoint(harness):
    with patch("charm.stop_after_delay", new_callable=PropertyMock) as _stop_after_delay, patch(
        "charm.wait_fixed", new_callable=PropertyMock
    ) as _wait_fixed, patch(
        "charm.PostgresqlOperatorCharm._units_ips",
        new_callable=PropertyMock,
        return_value={"1.1.1.1", "1.1.1.2"},
    ), patch("charm.PostgresqlOperatorCharm._patroni", new_callable=PropertyMock) as _patroni:
        _patroni.return_value.get_member_ip.return_value = "1.1.1.1"
        _patroni.return_value.get_primary.return_value = sentinel.primary
        assert harness.charm.primary_endpoint == "1.1.1.1"

        # Check needed to ensure a fast charm deployment.
        _stop_after_delay.assert_called_once_with(5)
        _wait_fixed.assert_called_once_with(3)

        _patroni.return_value.get_member_ip.assert_called_once_with(sentinel.primary)
        _patroni.return_value.get_primary.assert_called_once_with()


def test_primary_endpoint_no_peers(harness):
    with patch(
        "charm.PostgresqlOperatorCharm._peers", new_callable=PropertyMock, return_value=None
    ), patch(
        "charm.PostgresqlOperatorCharm._units_ips",
        new_callable=PropertyMock,
        return_value={"1.1.1.1", "1.1.1.2"},
    ), patch("charm.PostgresqlOperatorCharm._patroni", new_callable=PropertyMock) as _patroni:
        assert harness.charm.primary_endpoint is None

        assert not _patroni.return_value.get_member_ip.called
        assert not _patroni.return_value.get_primary.called


@patch_network_get(private_address="1.1.1.1")
def test_on_leader_elected(harness):
    with patch(
        "charm.PostgresqlOperatorCharm._update_relation_endpoints", new_callable=PropertyMock
    ) as _update_relation_endpoints, patch(
        "charm.PostgresqlOperatorCharm.primary_endpoint",
        new_callable=PropertyMock,
    ) as _primary_endpoint, patch("charm.PostgresqlOperatorCharm.update_config") as _update_config:
        # Assert that there is no password in the peer relation.
        assert harness.charm._peers.data[harness.charm.app].get("operator-password", None) is None

        # Check that a new password was generated on leader election.
        _primary_endpoint.return_value = "1.1.1.1"
        harness.set_leader()
        password = harness.charm.get_secret("app", "operator-password")
        _update_config.assert_called_once()
        _update_relation_endpoints.assert_not_called()
        assert password is not None

        # Mark the cluster as initialised.
        harness.charm._peers.data[harness.charm.app].update({"cluster_initialised": "True"})

        # Trigger a new leader election and check that the password is still the same
        # and also that update_endpoints was called after the cluster was initialised.
        harness.set_leader(False)
        harness.set_leader()
        assert harness.charm.get_secret("app", "operator-password") == password
        _update_relation_endpoints.assert_called_once()
        assert not (isinstance(harness.model.unit.status, BlockedStatus))

        # Check for a WaitingStatus when the primary is not reachable yet.
        _primary_endpoint.return_value = None
        harness.set_leader(False)
        harness.set_leader()
        _update_relation_endpoints.assert_called_once()  # Assert it was not called again.
        assert isinstance(harness.model.unit.status, WaitingStatus)


def test_is_cluster_initialised(harness):
    rel_id = harness.model.get_relation(PEER).id
    # Test when the cluster was not initialised yet.
    assert not (harness.charm.is_cluster_initialised)

    # Test when the cluster was already initialised.
    with harness.hooks_disabled():
        harness.update_relation_data(
            rel_id, harness.charm.app.name, {"cluster_initialised": "True"}
        )
    assert harness.charm.is_cluster_initialised


def test_on_config_changed(harness):
    with patch(
        "charm.PostgresqlOperatorCharm._validate_config_options"
    ) as _validate_config_options, patch(
        "charm.PostgresqlOperatorCharm.update_config"
    ) as _update_config, patch(
        "relations.db.DbProvides.set_up_relation"
    ) as _set_up_relation, patch(
        "charm.PostgresqlOperatorCharm.enable_disable_extensions"
    ) as _enable_disable_extensions, patch(
        "charm.PostgresqlOperatorCharm.is_cluster_initialised", new_callable=PropertyMock
    ) as _is_cluster_initialised:
        # Test when the cluster was not initialised yet.
        _is_cluster_initialised.return_value = False
        harness.charm.on.config_changed.emit()
        _enable_disable_extensions.assert_not_called()
        _set_up_relation.assert_not_called()

        # Test when the unit is not the leader.
        _is_cluster_initialised.return_value = True
        harness.charm.on.config_changed.emit()
        _validate_config_options.assert_called_once()
        _enable_disable_extensions.assert_not_called()
        _set_up_relation.assert_not_called()

        # Test unable to connect to db
        _update_config.reset_mock()
        _validate_config_options.side_effect = OperationalError
        harness.charm.on.config_changed.emit()
        assert not _update_config.called
        _validate_config_options.side_effect = None

        # Test after the cluster was initialised.
        with harness.hooks_disabled():
            harness.set_leader()
        harness.charm.on.config_changed.emit()
        _enable_disable_extensions.assert_called_once()
        _set_up_relation.assert_not_called()

        # Test when the unit is in a blocked state due to extensions request,
        # but there are no established legacy relations.
        _enable_disable_extensions.reset_mock()
        harness.charm.unit.status = BlockedStatus(
            "extensions requested through relation, enable them through config options"
        )
        harness.charm.on.config_changed.emit()
        _enable_disable_extensions.assert_called_once()
        _set_up_relation.assert_not_called()

        # Test when the unit is in a blocked state due to extensions request,
        # but there are established legacy relations.
        _enable_disable_extensions.reset_mock()
        _set_up_relation.return_value = False
        db_relation_id = harness.add_relation("db", "application")
        harness.charm.on.config_changed.emit()
        _enable_disable_extensions.assert_called_once()
        _set_up_relation.assert_called_once()
        harness.remove_relation(db_relation_id)

        _enable_disable_extensions.reset_mock()
        _set_up_relation.reset_mock()
        harness.add_relation("db-admin", "application")
        harness.charm.on.config_changed.emit()
        _enable_disable_extensions.assert_called_once()
        _set_up_relation.assert_called_once()

        # Test when  there are established legacy relations,
        # but the charm fails to set up one of them.
        _enable_disable_extensions.reset_mock()
        _set_up_relation.reset_mock()
        _set_up_relation.return_value = False
        harness.add_relation("db", "application")
        harness.charm.on.config_changed.emit()
        _enable_disable_extensions.assert_called_once()
        _set_up_relation.assert_called_once()


def test_check_extension_dependencies(harness):
    with patch("charm.Patroni.get_primary") as _get_primary, patch(
        "subprocess.check_output", return_value=b"C"
    ), patch.object(PostgresqlOperatorCharm, "postgresql", Mock()):
        _get_primary.return_value = harness.charm.unit

        # Test when plugins dependencies exception is not caused
        config = {
            "plugin_address_standardizer_enable": False,
            "plugin_postgis_enable": False,
            "plugin_address_standardizer_data_us_enable": False,
            "plugin_jsonb_plperl_enable": False,
            "plugin_plperl_enable": False,
            "plugin_postgis_raster_enable": False,
            "plugin_postgis_tiger_geocoder_enable": False,
            "plugin_fuzzystrmatch_enable": False,
            "plugin_postgis_topology_enable": False,
        }
        harness.update_config(config)
        harness.charm.enable_disable_extensions()
        assert not (isinstance(harness.model.unit.status, BlockedStatus))

        # Test when plugins dependencies exception caused
        config["plugin_address_standardizer_enable"] = True
        harness.update_config(config)
        harness.charm.enable_disable_extensions()
        assert isinstance(harness.model.unit.status, BlockedStatus)
        assert harness.model.unit.status.message == EXTENSIONS_DEPENDENCY_MESSAGE


def test_enable_disable_extensions(harness, caplog):
    with patch("charm.Patroni.get_primary") as _get_primary, patch(
        "charm.PostgresqlOperatorCharm._unit_ip"
    ), patch("charm.PostgresqlOperatorCharm._patroni"), patch(
        "subprocess.check_output", return_value=b"C"
    ), patch.object(PostgresqlOperatorCharm, "postgresql", Mock()) as postgresql_mock:
        _get_primary.return_value = harness.charm.unit

        # Test when all extensions install/uninstall succeed.
        postgresql_mock.enable_disable_extension.side_effect = None
        with caplog.at_level(logging.ERROR):
            assert len(caplog.records) == 0
            harness.charm.enable_disable_extensions()
            assert postgresql_mock.enable_disable_extensions.call_count == 1

        # Test when one extension install/uninstall fails.
        postgresql_mock.reset_mock()
        postgresql_mock.enable_disable_extensions.side_effect = (
            PostgreSQLEnableDisableExtensionError
        )
        with caplog.at_level(logging.ERROR):
            harness.charm.enable_disable_extensions()
            assert postgresql_mock.enable_disable_extensions.call_count == 1
            assert "failed to change plugins: " in caplog.text

        # Test when one config option should be skipped (because it's not related
        # to a plugin/extension).
        postgresql_mock.reset_mock()
        postgresql_mock.enable_disable_extensions.side_effect = None
        with caplog.at_level(logging.ERROR):
            config = """options:
  plugin_citext_enable:
    default: false
    type: boolean
  plugin_hstore_enable:
    default: false
    type: boolean
  plugin_pg_trgm_enable:
    default: false
    type: boolean
  plugin_plpython3u_enable:
    default: false
    type: boolean
  plugin_unaccent_enable:
    default: false
    type: boolean
  plugin_debversion_enable:
    default: false
    type: boolean
  plugin_bloom_enable:
    default: false
    type: boolean
  plugin_btree_gin_enable:
    default: false
    type: boolean
  plugin_btree_gist_enable:
    default: false
    type: boolean
  plugin_cube_enable:
    default: false
    type: boolean
  plugin_dict_int_enable:
    default: false
    type: boolean
  plugin_dict_xsyn_enable:
    default: false
    type: boolean
  plugin_earthdistance_enable:
    default: false
    type: boolean
  plugin_fuzzystrmatch_enable:
    default: false
    type: boolean
  plugin_intarray_enable:
    default: false
    type: boolean
  plugin_isn_enable:
    default: false
    type: boolean
  plugin_lo_enable:
    default: false
    type: boolean
  plugin_ltree_enable:
    default: false
    type: boolean
  plugin_old_snapshot_enable:
    default: false
    type: boolean
  plugin_pg_freespacemap_enable:
    default: false
    type: boolean
  plugin_pgrowlocks_enable:
    default: false
    type: boolean
  plugin_pgstattuple_enable:
    default: false
    type: boolean
  plugin_pg_visibility_enable:
    default: false
    type: boolean
  plugin_seg_enable:
    default: false
    type: boolean
  plugin_tablefunc_enable:
    default: false
    type: boolean
  plugin_tcn_enable:
    default: false
    type: boolean
  plugin_tsm_system_rows_enable:
    default: false
    type: boolean
  plugin_tsm_system_time_enable:
    default: false
    type: boolean
  plugin_uuid_ossp_enable:
    default: false
    type: boolean
  plugin_spi_enable:
    default: false
    type: boolean
  plugin_bool_plperl_enable:
    default: false
    type: boolean
  plugin_hll_enable:
    default: false
    type: boolean
  plugin_hypopg_enable:
    default: false
    type: boolean
  plugin_ip4r_enable:
    default: false
    type: boolean
  plugin_plperl_enable:
    default: false
    type: boolean
  plugin_jsonb_plperl_enable:
    default: false
    type: boolean
  plugin_orafce_enable:
    default: false
    type: boolean
  plugin_pg_similarity_enable:
    default: false
    type: boolean
  plugin_prefix_enable:
    default: false
    type: boolean
  plugin_rdkit_enable:
    default: false
    type: boolean
  plugin_tds_fdw_enable:
    default: false
    type: boolean
  plugin_icu_ext_enable:
    default: false
    type: boolean
  plugin_pltcl_enable:
    default: false
    type: boolean
  plugin_postgis_enable:
    default: false
    type: boolean
  plugin_postgis_raster_enable:
    default: false
    type: boolean
  plugin_address_standardizer_enable:
    default: false
    type: boolean
  plugin_address_standardizer_data_us_enable:
    default: false
    type: boolean
  plugin_postgis_tiger_geocoder_enable:
    default: false
    type: boolean
  plugin_postgis_topology_enable:
    default: false
    type: boolean
  plugin_vector_enable:
    default: false
    type: boolean
  plugin_timescaledb_enable:
    default: false
    type: boolean
  profile:
    default: production
    type: string"""
            new_harness = Harness(PostgresqlOperatorCharm, config=config)
            new_harness.cleanup()
            new_harness.begin()
            new_harness.charm.enable_disable_extensions()
            assert postgresql_mock.enable_disable_extensions.call_count == 1

            # Block if extension-dependent object error is raised
            postgresql_mock.reset_mock()
            postgresql_mock.enable_disable_extensions.side_effect = [
                psycopg2.errors.DependentObjectsStillExist,
                None,
            ]
            harness.charm.enable_disable_extensions()
            assert isinstance(harness.charm.unit.status, BlockedStatus)
            # Should resolve afterwards
            harness.charm.enable_disable_extensions()
            assert isinstance(harness.charm.unit.status, ActiveStatus)


@patch_network_get(private_address="1.1.1.1")
def test_on_start(harness):
    with (
        patch(
            "charm.PostgresqlOperatorCharm._restart_services_after_reboot"
        ) as _restart_services_after_reboot,
        patch(
            "charm.PostgresqlOperatorCharm._set_primary_status_message"
        ) as _set_primary_status_message,
        patch(
            "charm.PostgresqlOperatorCharm.enable_disable_extensions"
        ) as _enable_disable_extensions,
        patch("charm.snap.SnapCache") as _snap_cache,
        patch("charm.Patroni.get_postgresql_version") as _get_postgresql_version,
        patch("charm.PostgreSQLProvider.oversee_users") as _oversee_users,
        patch(
            "charm.PostgresqlOperatorCharm._update_relation_endpoints", new_callable=PropertyMock
        ) as _update_relation_endpoints,
        patch("charm.PostgresqlOperatorCharm.postgresql") as _postgresql,
        patch("charm.PostgreSQLProvider.update_endpoints"),
        patch("charm.PostgresqlOperatorCharm.update_config"),
        patch(
            "charm.Patroni.member_started",
            new_callable=PropertyMock,
        ) as _member_started,
        patch("charm.Patroni.bootstrap_cluster") as _bootstrap_cluster,
        patch("charm.PostgresqlOperatorCharm._replication_password") as _replication_password,
        patch("charm.PostgresqlOperatorCharm._get_password") as _get_password,
        patch(
            "charm.PostgresqlOperatorCharm._reboot_on_detached_storage"
        ) as _reboot_on_detached_storage,
        patch("upgrade.PostgreSQLUpgrade.idle", return_value=True) as _idle,
        patch(
            "charm.PostgresqlOperatorCharm._is_storage_attached",
            side_effect=[False, True, True, True, True, True],
        ) as _is_storage_attached,
    ):
        _get_postgresql_version.return_value = "14.0"

        # Test without storage.
        harness.charm.on.start.emit()
        _reboot_on_detached_storage.assert_called_once()

        # Test before the passwords are generated.
        _member_started.return_value = False
        _get_password.return_value = None
        harness.charm.on.start.emit()
        _bootstrap_cluster.assert_not_called()
        assert isinstance(harness.model.unit.status, WaitingStatus)

        # ModelError in get password
        _get_password.side_effect = ModelError
        harness.charm.on.start.emit()
        _bootstrap_cluster.assert_not_called()
        assert isinstance(harness.model.unit.status, WaitingStatus)

        # Mock the passwords.
        _get_password.side_effect = None
        _get_password.return_value = "fake-operator-password"
        _replication_password.return_value = "fake-replication-password"

        # Mock cluster start and postgres user creation success values.
        _bootstrap_cluster.side_effect = [False, True, True]
        _postgresql.list_users.side_effect = [[], [], []]
        _postgresql.create_user.side_effect = [PostgreSQLCreateUserError, None, None, None]

        # Test for a failed cluster bootstrapping.
        # TODO: test replicas start (DPE-494).
        harness.set_leader()
        harness.charm.on.start.emit()
        _bootstrap_cluster.assert_called_once()
        _oversee_users.assert_not_called()
        _restart_services_after_reboot.assert_called_once()
        assert isinstance(harness.model.unit.status, BlockedStatus)
        # Set an initial waiting status (like after the install hook was triggered).
        harness.model.unit.status = WaitingStatus("fake message")

        # Test the event of an error happening when trying to create the default postgres user.
        _restart_services_after_reboot.reset_mock()
        _member_started.return_value = True
        harness.charm.on.start.emit()
        _postgresql.create_user.assert_called_once()
        _oversee_users.assert_not_called()
        _restart_services_after_reboot.assert_called_once()
        assert isinstance(harness.model.unit.status, BlockedStatus)

        # Set an initial waiting status again (like after the install hook was triggered).
        harness.model.unit.status = WaitingStatus("fake message")

        # Then test the event of a correct cluster bootstrapping.
        _restart_services_after_reboot.reset_mock()
        harness.charm.on.start.emit()
        assert _postgresql.create_user.call_count == 4  # Considering the previous failed call.
        _oversee_users.assert_called_once()
        _enable_disable_extensions.assert_called_once()
        _set_primary_status_message.assert_called_once()
        _restart_services_after_reboot.assert_called_once()


@patch_network_get(private_address="1.1.1.1")
def test_on_start_replica(harness):
    with (
        patch("charm.snap.SnapCache") as _snap_cache,
        patch("charm.Patroni.get_postgresql_version") as _get_postgresql_version,
        patch(
            "charm.PostgresqlOperatorCharm._restart_services_after_reboot"
        ) as _restart_services_after_reboot,
        patch("charm.Patroni.configure_patroni_on_unit") as _configure_patroni_on_unit,
        patch(
            "charm.Patroni.member_started",
            new_callable=PropertyMock,
        ) as _member_started,
        patch(
            "charm.PostgresqlOperatorCharm._update_relation_endpoints", new_callable=PropertyMock
        ) as _update_relation_endpoints,
        patch.object(EventBase, "defer") as _defer,
        patch("charm.PostgresqlOperatorCharm._replication_password") as _replication_password,
        patch("charm.PostgresqlOperatorCharm._get_password") as _get_password,
        patch("upgrade.PostgreSQLUpgrade.idle", return_value=True) as _idle,
        patch(
            "charm.PostgresqlOperatorCharm._is_storage_attached",
            return_value=True,
        ) as _is_storage_attached,
    ):
        _get_postgresql_version.return_value = "14.0"

        # Set the current unit to be a replica (non leader unit).
        harness.set_leader(False)

        # Mock the passwords.
        _get_password.return_value = "fake-operator-password"
        _replication_password.return_value = "fake-replication-password"

        # Test an uninitialized cluster.
        harness.charm._peers.data[harness.charm.app].update({"cluster_initialised": ""})
        harness.charm.on.start.emit()
        _defer.assert_called_once()
        _restart_services_after_reboot.assert_called_once()

        # Set an initial waiting status again (like after a machine restart).
        harness.model.unit.status = WaitingStatus("fake message")

        # Mark the cluster as initialised and with the workload up and running.
        _restart_services_after_reboot.reset_mock()
        harness.charm._peers.data[harness.charm.app].update({"cluster_initialised": "True"})
        _member_started.return_value = True
        harness.charm.on.start.emit()
        _configure_patroni_on_unit.assert_not_called()
        _restart_services_after_reboot.assert_called_once()
        assert isinstance(harness.model.unit.status, ActiveStatus)

        # Set an initial waiting status (like after the install hook was triggered).
        harness.model.unit.status = WaitingStatus("fake message")

        # Check that the unit status doesn't change when the workload is not running.
        # In that situation only Patroni is configured in the unit (but not started).
        _restart_services_after_reboot.reset_mock()
        _member_started.return_value = False
        harness.charm.on.start.emit()
        _configure_patroni_on_unit.assert_called_once()
        _restart_services_after_reboot.assert_called_once()
        assert isinstance(harness.model.unit.status, WaitingStatus)


@patch_network_get(private_address="1.1.1.1")
def test_on_start_no_patroni_member(harness):
    with (
        patch("subprocess.check_output", return_value=b"C"),
        patch("charm.snap.SnapCache") as _snap_cache,
        patch("charm.PostgresqlOperatorCharm.postgresql") as _postgresql,
        patch("charm.Patroni") as patroni,
        patch("charm.PostgresqlOperatorCharm._get_password") as _get_password,
        patch("upgrade.PostgreSQLUpgrade.idle", return_value=True) as _idle,
        patch(
            "charm.PostgresqlOperatorCharm._is_storage_attached", return_value=True
        ) as _is_storage_attached,
    ):
        # Mock the passwords.
        patroni.return_value.member_started = False
        _get_password.return_value = "fake-operator-password"
        bootstrap_cluster = patroni.return_value.bootstrap_cluster
        bootstrap_cluster.return_value = True

        patroni.return_value.get_postgresql_version.return_value = "14.0"

        harness.set_leader()
        harness.charm.on.start.emit()
        bootstrap_cluster.assert_called_once()
        _postgresql.create_user.assert_not_called()
        assert isinstance(harness.model.unit.status, WaitingStatus)
        assert harness.model.unit.status.message == "awaiting for member to start"


def test_on_start_after_blocked_state(harness):
    with (
        patch("charm.Patroni.bootstrap_cluster") as _bootstrap_cluster,
        patch("charm.PostgresqlOperatorCharm._replication_password") as _replication_password,
        patch("charm.PostgresqlOperatorCharm._get_password") as _get_password,
        patch(
            "charm.PostgresqlOperatorCharm._is_storage_attached", return_value=True
        ) as _is_storage_attached,
    ):
        # Set an initial blocked status (like after the install hook was triggered).
        initial_status = BlockedStatus("fake message")
        harness.model.unit.status = initial_status

        # Test for a failed cluster bootstrapping.
        harness.charm.on.start.emit()
        _get_password.assert_not_called()
        _replication_password.assert_not_called()
        _bootstrap_cluster.assert_not_called()
        # Assert the status didn't change.
        assert harness.model.unit.status == initial_status


<<<<<<< HEAD
    @patch_network_get(private_address="1.1.1.1")
    @patch("charm.PostgresqlOperatorCharm._remove_raft_node", side_effect=Exception)
    @patch("charm.PostgresqlOperatorCharm._parse_raft_partners", return_value=([], []))
    @patch(
        "charm.PostgresqlOperatorCharm._get_raft_status",
        side_effect=[None, {"leader": "1.1.1.1:2222"}],
    )
    @patch(
        "charm.PostgresqlOperatorCharm._units_ips",
        new_callable=PropertyMock,
        return_value=["1.1.1.1", "1.1.1.2", "1.1.1.3"],
    )
    @patch("charm.TcpUtility")
    @patch("charm.Patroni.start_patroni")
    @patch("charm.Patroni.stop_patroni")
    def test_on_stop(
        self,
        _stop_patroni,
        _start_patroni,
        _tcp_utility,
        _,
        _get_raft_status,
        _parse_raft_partners,
        _remove_raft_node,
    ):
        # Last node
        self.charm.on.stop.emit()

        assert _get_raft_status.call_count == 2
        _get_raft_status.assert_any_call(_tcp_utility.return_value, "1.1.1.2:2222")
        _get_raft_status.assert_any_call(_tcp_utility.return_value, "1.1.1.3:2222")
        _tcp_utility.assert_called_once_with(timeout=3)
        _stop_patroni.assert_called_once_with()
        _parse_raft_partners.assert_called_once_with({"leader": "1.1.1.1:2222"})
        _stop_patroni.reset_mock()
        _parse_raft_partners.reset_mock()

        # No raft
        _get_raft_status.return_value = None
        _get_raft_status.side_effect = None
        self.charm.on.stop.emit()
        assert not _parse_raft_partners.called
        _stop_patroni.assert_called_once_with()

        # No ready members
        _parse_raft_partners.return_value = (["1.1.1.2:2222"], [])
        _get_raft_status.return_value = {"leader": "1.1.1.1:2222"}
        with self.assertRaises(Exception) as e:
            self.charm.on.stop.emit()
            assert e.msg == "Cannot stop unit: All other members are still connecting"

        # Exception during removal
        _parse_raft_partners.return_value = (["1.1.1.2:2222"], ["1.1.1.2:2222"])
        with self.assertRaises(Exception):
            self.charm.on.stop.emit()
        _start_patroni.assert_called_once_with()

    @patch_network_get(private_address="1.1.1.1")
    @patch("charm.PostgresqlOperatorCharm.update_config")
    def test_on_get_password(self, _):
=======
@patch_network_get(private_address="1.1.1.1")
def test_on_get_password(harness):
    with patch("charm.PostgresqlOperatorCharm.update_config"):
        rel_id = harness.model.get_relation(PEER).id
>>>>>>> c9216a76
        # Create a mock event and set passwords in peer relation data.
        harness.set_leader(True)
        mock_event = MagicMock(params={})
        harness.update_relation_data(
            rel_id,
            harness.charm.app.name,
            {
                "operator-password": "test-password",
                "replication-password": "replication-test-password",
            },
        )

        # Test providing an invalid username.
        mock_event.params["username"] = "user"
        harness.charm._on_get_password(mock_event)
        mock_event.fail.assert_called_once()
        mock_event.set_results.assert_not_called()

        # Test without providing the username option.
        mock_event.reset_mock()
        del mock_event.params["username"]
        harness.charm._on_get_password(mock_event)
        mock_event.set_results.assert_called_once_with({"password": "test-password"})

        # Also test providing the username option.
        mock_event.reset_mock()
        mock_event.params["username"] = "replication"
        harness.charm._on_get_password(mock_event)
        mock_event.set_results.assert_called_once_with({"password": "replication-test-password"})


@patch_network_get(private_address="1.1.1.1")
def test_on_set_password(harness):
    with (
        patch("charm.PostgresqlOperatorCharm.update_config"),
        patch("charm.PostgresqlOperatorCharm.set_secret") as _set_secret,
        patch("charm.PostgresqlOperatorCharm.postgresql") as _postgresql,
        patch("charm.Patroni.are_all_members_ready") as _are_all_members_ready,
        patch("charm.PostgresqlOperatorCharm._on_leader_elected"),
    ):
        # Create a mock event.
        mock_event = MagicMock(params={})

        # Set some values for the other mocks.
        _are_all_members_ready.side_effect = [False, True, True, True, True]
        _postgresql.update_user_password = PropertyMock(
            side_effect=[PostgreSQLUpdateUserPasswordError, None, None, None]
        )

        # Test trying to set a password through a non leader unit.
        harness.charm._on_set_password(mock_event)
        mock_event.fail.assert_called_once()
        _set_secret.assert_not_called()

        # Test providing an invalid username.
        harness.set_leader()
        mock_event.reset_mock()
        mock_event.params["username"] = "user"
        harness.charm._on_set_password(mock_event)
        mock_event.fail.assert_called_once()
        _set_secret.assert_not_called()

        # Test without providing the username option but without all cluster members ready.
        mock_event.reset_mock()
        del mock_event.params["username"]
        harness.charm._on_set_password(mock_event)
        mock_event.fail.assert_called_once()
        _set_secret.assert_not_called()

        # Test for an error updating when updating the user password in the database.
        mock_event.reset_mock()
        harness.charm._on_set_password(mock_event)
        mock_event.fail.assert_called_once()
        _set_secret.assert_not_called()

        # Test without providing the username option.
        harness.charm._on_set_password(mock_event)
        assert _set_secret.call_args_list[0][0][1] == "operator-password"

        # Also test providing the username option.
        _set_secret.reset_mock()
        mock_event.params["username"] = "replication"
        harness.charm._on_set_password(mock_event)
        assert _set_secret.call_args_list[0][0][1] == "replication-password"

        # And test providing both the username and password options.
        _set_secret.reset_mock()
        mock_event.params["password"] = "replication-test-password"
        harness.charm._on_set_password(mock_event)
        _set_secret.assert_called_once_with(
            "app", "replication-password", "replication-test-password"
        )


@patch_network_get(private_address="1.1.1.1")
def test_on_update_status(harness):
    with (
        patch("charm.ClusterTopologyObserver.start_observer") as _start_observer,
        patch(
            "charm.PostgresqlOperatorCharm._set_primary_status_message"
        ) as _set_primary_status_message,
        patch("charm.Patroni.restart_patroni") as _restart_patroni,
        patch("charm.Patroni.is_member_isolated") as _is_member_isolated,
        patch("charm.Patroni.reinitialize_postgresql") as _reinitialize_postgresql,
        patch(
            "charm.Patroni.member_replication_lag", new_callable=PropertyMock
        ) as _member_replication_lag,
        patch("charm.Patroni.member_started", new_callable=PropertyMock) as _member_started,
        patch(
            "charm.PostgresqlOperatorCharm.is_standby_leader", new_callable=PropertyMock
        ) as _is_standby_leader,
        patch(
            "charm.PostgresqlOperatorCharm.is_primary", new_callable=PropertyMock
        ) as _is_primary,
        patch(
            "charm.PostgresqlOperatorCharm._update_relation_endpoints"
        ) as _update_relation_endpoints,
        patch(
            "charm.PostgresqlOperatorCharm.primary_endpoint",
            new_callable=PropertyMock(return_value=True),
        ) as _primary_endpoint,
        patch("charm.PostgreSQLProvider.oversee_users") as _oversee_users,
        patch("upgrade.PostgreSQLUpgrade.idle", return_value=True),
        patch("charm.Patroni.last_postgresql_logs") as _last_postgresql_logs,
        patch("charm.Patroni.patroni_logs") as _patroni_logs,
        patch("charm.Patroni.get_member_status") as _get_member_status,
        patch(
            "charm.PostgreSQLBackups.can_use_s3_repository", return_value=(True, None)
        ) as _can_use_s3_repository,
        patch("charm.PostgresqlOperatorCharm.update_config") as _update_config,
        patch("charm.PostgresqlOperatorCharm.log_pitr_last_transaction_time"),
    ):
        rel_id = harness.model.get_relation(PEER).id
        # Test before the cluster is initialised.
        harness.charm.on.update_status.emit()
        _set_primary_status_message.assert_not_called()

        # Test after the cluster was initialised, but with the unit in a blocked state.
        with harness.hooks_disabled():
            harness.set_leader()
            harness.update_relation_data(
                rel_id, harness.charm.app.name, {"cluster_initialised": "True"}
            )
        harness.charm.unit.status = BlockedStatus("fake blocked status")
        harness.charm.on.update_status.emit()
        _set_primary_status_message.assert_not_called()

        # Test the point-in-time-recovery fail.
        with harness.hooks_disabled():
            harness.update_relation_data(
                rel_id,
                harness.charm.app.name,
                {
                    "cluster_initialised": "True",
                    "restoring-backup": "valid",
                    "restore-to-time": "valid",
                },
            )
        harness.charm.unit.status = ActiveStatus()
        _patroni_logs.return_value = "2022-02-24 02:00:00 UTC patroni.exceptions.PatroniFatalException: Failed to bootstrap cluster"
        harness.charm.on.update_status.emit()
        _set_primary_status_message.assert_not_called()
        assert harness.charm.unit.status.message == CANNOT_RESTORE_PITR

        # Test with the unit in a status different that blocked.
        with harness.hooks_disabled():
            harness.update_relation_data(
                rel_id,
                harness.charm.app.name,
                {"cluster_initialised": "True", "restoring-backup": "", "restore-to-time": ""},
            )
        harness.charm.unit.status = ActiveStatus()
        harness.charm.on.update_status.emit()
        _set_primary_status_message.assert_called_once()

        # Test the reinitialisation of the replica when its lag is unknown
        # after a restart.
        _set_primary_status_message.reset_mock()
        _is_primary.return_value = False
        _is_standby_leader.return_value = False
        _member_started.return_value = False
        _is_member_isolated.return_value = False
        _member_replication_lag.return_value = "unknown"
        with harness.hooks_disabled():
            harness.update_relation_data(
                rel_id, harness.charm.unit.name, {"postgresql_restarted": "True"}
            )
        harness.charm.on.update_status.emit()
        _reinitialize_postgresql.assert_called_once()
        _restart_patroni.assert_not_called()
        _set_primary_status_message.assert_not_called()

        # Test call to restart when the member is isolated from the cluster.
        _is_member_isolated.return_value = True
        with harness.hooks_disabled():
            harness.update_relation_data(
                rel_id, harness.charm.unit.name, {"postgresql_restarted": ""}
            )
        harness.charm.on.update_status.emit()
        _restart_patroni.assert_called_once()
        _start_observer.assert_called_once()


@patch_network_get(private_address="1.1.1.1")
def test_on_update_status_after_restore_operation(harness):
    with (
        patch("charm.ClusterTopologyObserver.start_observer"),
        patch(
            "charm.PostgresqlOperatorCharm._set_primary_status_message"
        ) as _set_primary_status_message,
        patch(
            "charm.PostgresqlOperatorCharm._handle_workload_failures"
        ) as _handle_workload_failures,
        patch(
            "charm.PostgresqlOperatorCharm._update_relation_endpoints"
        ) as _update_relation_endpoints,
        patch(
            "charm.PostgresqlOperatorCharm.primary_endpoint",
            new_callable=PropertyMock(return_value=True),
        ) as _primary_endpoint,
        patch("charm.PostgreSQLProvider.oversee_users") as _oversee_users,
        patch(
            "charm.PostgresqlOperatorCharm._handle_processes_failures"
        ) as _handle_processes_failures,
        patch("charm.PostgreSQLBackups.can_use_s3_repository") as _can_use_s3_repository,
        patch("charm.PostgresqlOperatorCharm.update_config") as _update_config,
        patch("charm.Patroni.member_started", new_callable=PropertyMock) as _member_started,
        patch("charm.Patroni.get_member_status") as _get_member_status,
        patch("upgrade.PostgreSQLUpgrade.idle", return_value=True),
    ):
        rel_id = harness.model.get_relation(PEER).id
        # Test when the restore operation fails.
        with harness.hooks_disabled():
            harness.set_leader()
            harness.update_relation_data(
                rel_id,
                harness.charm.app.name,
                {"cluster_initialised": "True", "restoring-backup": "2023-01-01T09:00:00Z"},
            )
        _get_member_status.return_value = "failed"
        harness.charm.on.update_status.emit()
        _update_config.assert_not_called()
        _handle_processes_failures.assert_not_called()
        _oversee_users.assert_not_called()
        _update_relation_endpoints.assert_not_called()
        _handle_workload_failures.assert_not_called()
        _set_primary_status_message.assert_not_called()
        assert isinstance(harness.charm.unit.status, BlockedStatus)

        # Test when the restore operation hasn't finished yet.
        harness.charm.unit.status = ActiveStatus()
        _get_member_status.return_value = "running"
        _member_started.return_value = False
        harness.charm.on.update_status.emit()
        _update_config.assert_not_called()
        _handle_processes_failures.assert_not_called()
        _oversee_users.assert_not_called()
        _update_relation_endpoints.assert_not_called()
        _handle_workload_failures.assert_not_called()
        _set_primary_status_message.assert_not_called()
        assert isinstance(harness.charm.unit.status, ActiveStatus)

        # Assert that the backup id is still in the application relation databag.
        assert harness.get_relation_data(rel_id, harness.charm.app) == {
            "cluster_initialised": "True",
            "restoring-backup": "2023-01-01T09:00:00Z",
        }

        # Test when the restore operation finished successfully.
        _member_started.return_value = True
        _can_use_s3_repository.return_value = (True, None)
        _handle_processes_failures.return_value = False
        _handle_workload_failures.return_value = False
        harness.charm.on.update_status.emit()
        _update_config.assert_called_once()
        _handle_processes_failures.assert_called_once()
        _oversee_users.assert_called_once()
        _update_relation_endpoints.assert_called_once()
        _handle_workload_failures.assert_called_once()
        _set_primary_status_message.assert_called_once()
        assert isinstance(harness.charm.unit.status, ActiveStatus)

        # Assert that the backup id is not in the application relation databag anymore.
        assert harness.get_relation_data(rel_id, harness.charm.app) == {
            "cluster_initialised": "True"
        }

        # Test when it's not possible to use the configured S3 repository.
        _update_config.reset_mock()
        _handle_processes_failures.reset_mock()
        _oversee_users.reset_mock()
        _update_relation_endpoints.reset_mock()
        _handle_workload_failures.reset_mock()
        _set_primary_status_message.reset_mock()
        with harness.hooks_disabled():
            harness.update_relation_data(
                rel_id,
                harness.charm.app.name,
                {"restoring-backup": "2023-01-01T09:00:00Z"},
            )
        _can_use_s3_repository.return_value = (False, "fake validation message")
        harness.charm.on.update_status.emit()
        _update_config.assert_called_once()
        _handle_processes_failures.assert_not_called()
        _oversee_users.assert_not_called()
        _update_relation_endpoints.assert_not_called()
        _handle_workload_failures.assert_not_called()
        _set_primary_status_message.assert_not_called()
        assert isinstance(harness.charm.unit.status, BlockedStatus)
        assert harness.charm.unit.status.message == "fake validation message"

        # Assert that the backup id is not in the application relation databag anymore.
        assert harness.get_relation_data(rel_id, harness.charm.app) == {
            "cluster_initialised": "True"
        }


def test_install_snap_packages(harness):
    with patch("charm.snap.SnapCache") as _snap_cache:
        _snap_package = _snap_cache.return_value.__getitem__.return_value
        _snap_package.ensure.side_effect = snap.SnapError
        _snap_package.present = False

        # Test for problem with snap update.
        with pytest.raises(snap.SnapError):
            harness.charm._install_snap_packages([("postgresql", {"channel": "14/edge"})])
        _snap_cache.return_value.__getitem__.assert_called_once_with("postgresql")
        _snap_cache.assert_called_once_with()
        _snap_package.ensure.assert_called_once_with(snap.SnapState.Latest, channel="14/edge")

        # Test with a not found package.
        _snap_cache.reset_mock()
        _snap_package.reset_mock()
        _snap_package.ensure.side_effect = snap.SnapNotFoundError
        with pytest.raises(snap.SnapNotFoundError):
            harness.charm._install_snap_packages([("postgresql", {"channel": "14/edge"})])
        _snap_cache.return_value.__getitem__.assert_called_once_with("postgresql")
        _snap_cache.assert_called_once_with()
        _snap_package.ensure.assert_called_once_with(snap.SnapState.Latest, channel="14/edge")

        # Then test a valid one.
        _snap_cache.reset_mock()
        _snap_package.reset_mock()
        _snap_package.ensure.side_effect = None
        harness.charm._install_snap_packages([("postgresql", {"channel": "14/edge"})])
        _snap_cache.assert_called_once_with()
        _snap_cache.return_value.__getitem__.assert_called_once_with("postgresql")
        _snap_package.ensure.assert_called_once_with(snap.SnapState.Latest, channel="14/edge")
        _snap_package.hold.assert_not_called()

        # Test revision
        _snap_cache.reset_mock()
        _snap_package.reset_mock()
        _snap_package.ensure.side_effect = None
        harness.charm._install_snap_packages([
            ("postgresql", {"revision": {platform.machine(): "42"}})
        ])
        _snap_cache.assert_called_once_with()
        _snap_cache.return_value.__getitem__.assert_called_once_with("postgresql")
        _snap_package.ensure.assert_called_once_with(
            snap.SnapState.Latest, revision="42", channel=""
        )
        _snap_package.hold.assert_called_once_with()

        # Test with refresh
        _snap_cache.reset_mock()
        _snap_package.reset_mock()
        _snap_package.present = True
        harness.charm._install_snap_packages(
            [("postgresql", {"revision": {platform.machine(): "42"}, "channel": "latest/test"})],
            refresh=True,
        )
        _snap_cache.assert_called_once_with()
        _snap_cache.return_value.__getitem__.assert_called_once_with("postgresql")
        _snap_package.ensure.assert_called_once_with(
            snap.SnapState.Latest, revision="42", channel="latest/test"
        )
        _snap_package.hold.assert_called_once_with()

        # Test without refresh
        _snap_cache.reset_mock()
        _snap_package.reset_mock()
        harness.charm._install_snap_packages([
            ("postgresql", {"revision": {platform.machine(): "42"}})
        ])
        _snap_cache.assert_called_once_with()
        _snap_cache.return_value.__getitem__.assert_called_once_with("postgresql")
        _snap_package.ensure.assert_not_called()
        _snap_package.hold.assert_not_called()

        # test missing architecture
        _snap_cache.reset_mock()
        _snap_package.reset_mock()
        _snap_package.present = True
        with pytest.raises(KeyError):
            harness.charm._install_snap_packages(
                [("postgresql", {"revision": {"missingarch": "42"}})],
                refresh=True,
            )
        _snap_cache.assert_called_once_with()
        _snap_cache.return_value.__getitem__.assert_called_once_with("postgresql")
        assert not _snap_package.ensure.called
        assert not _snap_package.hold.called


def test_is_storage_attached(harness):
    with patch(
        "subprocess.check_call",
        side_effect=[None, subprocess.CalledProcessError(1, "fake command")],
    ) as _check_call:
        # Test with attached storage.
        is_storage_attached = harness.charm._is_storage_attached()
        _check_call.assert_called_once_with(["mountpoint", "-q", harness.charm._storage_path])
        assert is_storage_attached

        # Test with detached storage.
        is_storage_attached = harness.charm._is_storage_attached()
        assert not (is_storage_attached)


def test_reboot_on_detached_storage(harness):
    with patch("subprocess.check_call") as _check_call:
        mock_event = MagicMock()
        harness.charm._reboot_on_detached_storage(mock_event)
        mock_event.defer.assert_called_once()
        assert isinstance(harness.charm.unit.status, WaitingStatus)
        _check_call.assert_called_once_with(["systemctl", "reboot"])


@patch_network_get(private_address="1.1.1.1")
def test_restart(harness):
    with (
        patch("charm.Patroni.restart_postgresql") as _restart_postgresql,
        patch("charm.Patroni.are_all_members_ready") as _are_all_members_ready,
        patch("charm.PostgresqlOperatorCharm._can_connect_to_postgresql", return_value=True),
    ):
        _are_all_members_ready.side_effect = [False, True, True]

        # Test when not all members are ready.
        mock_event = MagicMock()
        harness.charm._restart(mock_event)
        mock_event.defer.assert_called_once()
        _restart_postgresql.assert_not_called()

        # Test a successful restart.
        mock_event.defer.reset_mock()
        harness.charm._restart(mock_event)
        assert not (isinstance(harness.charm.unit.status, BlockedStatus))
        mock_event.defer.assert_not_called()

        # Test a failed restart.
        _restart_postgresql.side_effect = RetryError(last_attempt=1)
        harness.charm._restart(mock_event)
        assert isinstance(harness.charm.unit.status, BlockedStatus)
        mock_event.defer.assert_not_called()


@patch_network_get(private_address="1.1.1.1")
def test_update_config(harness):
    with (
        patch("subprocess.check_output", return_value=b"C"),
        patch("charm.snap.SnapCache"),
        patch(
            "charm.PostgresqlOperatorCharm._handle_postgresql_restart_need"
        ) as _handle_postgresql_restart_need,
        patch("charm.Patroni.bulk_update_parameters_controller_by_patroni"),
        patch("charm.Patroni.member_started", new_callable=PropertyMock) as _member_started,
        patch(
            "charm.PostgresqlOperatorCharm._is_workload_running", new_callable=PropertyMock
        ) as _is_workload_running,
        patch("charm.Patroni.render_patroni_yml_file") as _render_patroni_yml_file,
        patch(
            "charm.PostgresqlOperatorCharm.is_tls_enabled", new_callable=PropertyMock
        ) as _is_tls_enabled,
        patch.object(PostgresqlOperatorCharm, "postgresql", Mock()) as postgresql_mock,
    ):
        rel_id = harness.model.get_relation(PEER).id
        # Mock some properties.
        postgresql_mock.is_tls_enabled = PropertyMock(side_effect=[False, False, False, False])
        _is_workload_running.side_effect = [True, True, False, True]
        _member_started.side_effect = [True, True, False]
        postgresql_mock.build_postgresql_parameters.return_value = {"test": "test"}

        # Test without TLS files available.
        with harness.hooks_disabled():
            harness.update_relation_data(rel_id, harness.charm.unit.name, {"tls": ""})
        _is_tls_enabled.return_value = False
        harness.charm.update_config()
        _render_patroni_yml_file.assert_called_once_with(
            connectivity=True,
            is_creating_backup=False,
            enable_tls=False,
            backup_id=None,
            stanza=None,
            restore_stanza=None,
            pitr_target=None,
            restore_to_latest=False,
            disable_pgbackrest_archiving=False,
            parameters={"test": "test"},
        )
        _handle_postgresql_restart_need.assert_called_once_with(False)
        assert "tls" not in harness.get_relation_data(rel_id, harness.charm.unit.name)

        # Test with TLS files available.
        _handle_postgresql_restart_need.reset_mock()
        harness.update_relation_data(
            rel_id, harness.charm.unit.name, {"tls": ""}
        )  # Mock some data in the relation to test that it change.
        _is_tls_enabled.return_value = True
        _render_patroni_yml_file.reset_mock()
        harness.charm.update_config()
        _render_patroni_yml_file.assert_called_once_with(
            connectivity=True,
            is_creating_backup=False,
            enable_tls=True,
            backup_id=None,
            stanza=None,
            restore_stanza=None,
            pitr_target=None,
            restore_to_latest=False,
            disable_pgbackrest_archiving=False,
            parameters={"test": "test"},
        )
        _handle_postgresql_restart_need.assert_called_once()
        assert "tls" not in harness.get_relation_data(
            rel_id, harness.charm.unit.name
        )  # The "tls" flag is set in handle_postgresql_restart_need.

        # Test with workload not running yet.
        harness.update_relation_data(
            rel_id, harness.charm.unit.name, {"tls": ""}
        )  # Mock some data in the relation to test that it change.
        _handle_postgresql_restart_need.reset_mock()
        harness.charm.update_config()
        _handle_postgresql_restart_need.assert_not_called()
        assert harness.get_relation_data(rel_id, harness.charm.unit.name)["tls"] == "enabled"

        # Test with member not started yet.
        harness.update_relation_data(
            rel_id, harness.charm.unit.name, {"tls": ""}
        )  # Mock some data in the relation to test that it doesn't change.
        harness.charm.update_config()
        _handle_postgresql_restart_need.assert_not_called()
        assert "tls" not in harness.get_relation_data(rel_id, harness.charm.unit.name)


def test_on_cluster_topology_change(harness):
    with (
        patch(
            "charm.PostgresqlOperatorCharm._update_relation_endpoints"
        ) as _update_relation_endpoints,
        patch(
            "charm.PostgresqlOperatorCharm.primary_endpoint", new_callable=PropertyMock
        ) as _primary_endpoint,
    ):
        # Mock the property value.
        _primary_endpoint.side_effect = [None, "1.1.1.1"]

        # Test without an elected primary.
        harness.charm._on_cluster_topology_change(Mock())
        _update_relation_endpoints.assert_not_called()

        # Test with an elected primary.
        harness.charm._on_cluster_topology_change(Mock())
        _update_relation_endpoints.assert_called_once()


def test_on_cluster_topology_change_keep_blocked(harness):
    with (
        patch(
            "charm.PostgresqlOperatorCharm.primary_endpoint",
            new_callable=PropertyMock,
            return_value=None,
        ) as _primary_endpoint,
        patch(
            "charm.PostgresqlOperatorCharm._update_relation_endpoints"
        ) as _update_relation_endpoints,
    ):
        harness.model.unit.status = WaitingStatus(PRIMARY_NOT_REACHABLE_MESSAGE)

        harness.charm._on_cluster_topology_change(Mock())

        _update_relation_endpoints.assert_not_called()
        _primary_endpoint.assert_called_once_with()
        assert isinstance(harness.model.unit.status, WaitingStatus)
        assert harness.model.unit.status.message == PRIMARY_NOT_REACHABLE_MESSAGE


def test_on_cluster_topology_change_clear_blocked(harness):
    with (
        patch(
            "charm.PostgresqlOperatorCharm.primary_endpoint",
            new_callable=PropertyMock,
            return_value="fake-unit",
        ) as _primary_endpoint,
        patch(
            "charm.PostgresqlOperatorCharm._update_relation_endpoints"
        ) as _update_relation_endpoints,
    ):
        harness.model.unit.status = WaitingStatus(PRIMARY_NOT_REACHABLE_MESSAGE)

        harness.charm._on_cluster_topology_change(Mock())

        _update_relation_endpoints.assert_called_once_with()
        _primary_endpoint.assert_called_once_with()
        assert isinstance(harness.model.unit.status, ActiveStatus)


def test_validate_config_options(harness):
    with (
        patch("charm.PostgresqlOperatorCharm.postgresql", new_callable=PropertyMock) as _charm_lib,
    ):
        _charm_lib.return_value.get_postgresql_text_search_configs.return_value = []
        _charm_lib.return_value.validate_date_style.return_value = False
        _charm_lib.return_value.get_postgresql_timezones.return_value = []

        # Test instance_default_text_search_config exception
        with harness.hooks_disabled():
            harness.update_config({"instance_default_text_search_config": "pg_catalog.test"})

        with pytest.raises(ValueError) as e:
            harness.charm._validate_config_options()
        assert (
            str(e.value)
            == "instance_default_text_search_config config option has an invalid value"
        )

        _charm_lib.return_value.get_postgresql_text_search_configs.assert_called_once_with()
        _charm_lib.return_value.get_postgresql_text_search_configs.return_value = [
            "pg_catalog.test"
        ]

        # Test request_date_style exception
        with harness.hooks_disabled():
            harness.update_config({"request_date_style": "ISO, TEST"})

        with pytest.raises(ValueError) as e:
            harness.charm._validate_config_options()
        assert str(e.value) == "request_date_style config option has an invalid value"

        _charm_lib.return_value.validate_date_style.assert_called_once_with("ISO, TEST")
        _charm_lib.return_value.validate_date_style.return_value = True

        # Test request_time_zone exception
        with harness.hooks_disabled():
            harness.update_config({"request_time_zone": "TEST_ZONE"})

        with pytest.raises(ValueError) as e:
            harness.charm._validate_config_options()
        assert str(e.value) == "request_time_zone config option has an invalid value"

        _charm_lib.return_value.get_postgresql_timezones.assert_called_once_with()
        _charm_lib.return_value.get_postgresql_timezones.return_value = ["TEST_ZONE"]

        # Test locales exception
        with harness.hooks_disabled():
            harness.update_config({"response_lc_monetary": "test_TEST"})

        with pytest.raises(ValueError) as e:
            harness.charm._validate_config_options()
        message = (
            "1 validation error for CharmConfig\n"
            "response_lc_monetary\n"
            "  unexpected value; permitted:"
        )
        assert str(e.value).startswith(message)


@patch_network_get(private_address="1.1.1.1")
def test_on_peer_relation_changed(harness):
    with (
        patch("charm.snap.SnapCache"),
        patch("charm.PostgresqlOperatorCharm._update_new_unit_status") as _update_new_unit_status,
        patch(
            "charm.PostgresqlOperatorCharm.primary_endpoint", new_callable=PropertyMock
        ) as _primary_endpoint,
        patch("backups.PostgreSQLBackups.check_stanza") as _check_stanza,
        patch("backups.PostgreSQLBackups.coordinate_stanza_fields") as _coordinate_stanza_fields,
        patch(
            "backups.PostgreSQLBackups.start_stop_pgbackrest_service"
        ) as _start_stop_pgbackrest_service,
        patch("charm.Patroni.reinitialize_postgresql") as _reinitialize_postgresql,
        patch(
            "charm.Patroni.member_replication_lag", new_callable=PropertyMock
        ) as _member_replication_lag,
        patch("charm.PostgresqlOperatorCharm.is_standby_leader") as _is_standby_leader,
        patch("charm.PostgresqlOperatorCharm.is_primary") as _is_primary,
        patch("charm.Patroni.member_started", new_callable=PropertyMock) as _member_started,
        patch("charm.Patroni.start_patroni") as _start_patroni,
        patch("charm.PostgresqlOperatorCharm.update_config") as _update_config,
        patch("charm.PostgresqlOperatorCharm._update_member_ip") as _update_member_ip,
        patch("charm.PostgresqlOperatorCharm._reconfigure_cluster") as _reconfigure_cluster,
        patch("ops.framework.EventBase.defer") as _defer,
    ):
        rel_id = harness.model.get_relation(PEER).id
        # Test an uninitialized cluster.
        mock_event = Mock()
        with harness.hooks_disabled():
            harness.update_relation_data(
                rel_id, harness.charm.app.name, {"cluster_initialised": ""}
            )
        harness.charm._on_peer_relation_changed(mock_event)
        mock_event.defer.assert_called_once()
        _reconfigure_cluster.assert_not_called()

        # Test an initialized cluster and this is the leader unit
        # (but it fails to reconfigure the cluster).
        mock_event.defer.reset_mock()
        with harness.hooks_disabled():
            harness.update_relation_data(
                rel_id,
                harness.charm.app.name,
                {"cluster_initialised": "True", "members_ips": '["1.1.1.1"]'},
            )
            harness.set_leader()
        _reconfigure_cluster.return_value = False
        harness.charm._on_peer_relation_changed(mock_event)
        _reconfigure_cluster.assert_called_once_with(mock_event)
        mock_event.defer.assert_called_once()

        # Test when the leader can reconfigure the cluster.
        mock_event.defer.reset_mock()
        _reconfigure_cluster.reset_mock()
        _reconfigure_cluster.return_value = True
        _update_member_ip.return_value = False
        _member_started.return_value = True
        _primary_endpoint.return_value = "1.1.1.1"
        harness.model.unit.status = WaitingStatus("awaiting for cluster to start")
        harness.charm._on_peer_relation_changed(mock_event)
        mock_event.defer.assert_not_called()
        _reconfigure_cluster.assert_called_once_with(mock_event)
        _update_member_ip.assert_called_once()
        _update_config.assert_called_once()
        _start_patroni.assert_called_once()
        _update_new_unit_status.assert_called_once()

        # Test when the cluster member updates its IP.
        _update_member_ip.reset_mock()
        _update_config.reset_mock()
        _start_patroni.reset_mock()
        _update_member_ip.return_value = True
        _update_new_unit_status.reset_mock()
        harness.charm._on_peer_relation_changed(mock_event)
        _update_member_ip.assert_called_once()
        _update_config.assert_not_called()
        _start_patroni.assert_not_called()
        _update_new_unit_status.assert_not_called()

        # Test when the unit fails to update the Patroni configuration.
        _update_member_ip.return_value = False
        _update_config.side_effect = RetryError(last_attempt=1)
        harness.charm._on_peer_relation_changed(mock_event)
        _update_config.assert_called_once()
        _start_patroni.assert_not_called()
        _update_new_unit_status.assert_not_called()
        assert isinstance(harness.model.unit.status, BlockedStatus)

        # Test when Patroni hasn't started yet in the unit.
        _update_config.side_effect = None
        _member_started.return_value = False
        harness.charm._on_peer_relation_changed(mock_event)
        _start_patroni.assert_called_once()
        _update_new_unit_status.assert_not_called()
        assert isinstance(harness.model.unit.status, WaitingStatus)

        # Test when Patroni has already started but this is a replica with a
        # huge or unknown lag.
        relation = harness.model.get_relation(PEER, rel_id)
        _member_started.return_value = True
        for values in itertools.product([True, False], ["0", "1000", "1001", "unknown"]):
            _defer.reset_mock()
            _check_stanza.reset_mock()
            _start_stop_pgbackrest_service.reset_mock()
            _is_primary.return_value = values[0]
            _is_standby_leader.return_value = values[0]
            _member_replication_lag.return_value = values[1]
            harness.charm.unit.status = ActiveStatus()
            harness.charm.on.database_peers_relation_changed.emit(relation)
            if _is_primary.return_value == values[0] or int(values[1]) <= 1000:
                _defer.assert_not_called()
                _check_stanza.assert_called_once()
                _start_stop_pgbackrest_service.assert_called_once()
                assert isinstance(harness.charm.unit.status, ActiveStatus)
            else:
                _defer.assert_called_once()
                _check_stanza.assert_not_called()
                _start_stop_pgbackrest_service.assert_not_called()
                assert isinstance(harness.charm.unit.status, MaintenanceStatus)

        # Test when it was not possible to start the pgBackRest service yet.
        relation = harness.model.get_relation(PEER, rel_id)
        _member_started.return_value = True
        _defer.reset_mock()
        _coordinate_stanza_fields.reset_mock()
        _check_stanza.reset_mock()
        _start_stop_pgbackrest_service.return_value = False
        harness.charm.on.database_peers_relation_changed.emit(relation)
        _defer.assert_called_once()
        _coordinate_stanza_fields.assert_not_called()
        _check_stanza.assert_not_called()

        # Test the last calls been made when it was possible to start the
        # pgBackRest service.
        _defer.reset_mock()
        _start_stop_pgbackrest_service.return_value = True
        harness.charm.on.database_peers_relation_changed.emit(relation)
        _defer.assert_not_called()
        _coordinate_stanza_fields.assert_called_once()
        _check_stanza.assert_called_once()


@patch_network_get(private_address="1.1.1.1")
def test_reconfigure_cluster(harness):
    with (
        patch("charm.PostgresqlOperatorCharm._add_members") as _add_members,
        patch(
            "charm.PostgresqlOperatorCharm._remove_from_members_ips"
        ) as _remove_from_members_ips,
        patch("charm.Patroni.remove_raft_member") as _remove_raft_member,
    ):
        rel_id = harness.model.get_relation(PEER).id
        # Test when no change is needed in the member IP.
        mock_event = Mock()
        mock_event.unit = harness.charm.unit
        mock_event.relation.data = {mock_event.unit: {}}
        assert harness.charm._reconfigure_cluster(mock_event)
        _remove_raft_member.assert_not_called()
        _remove_from_members_ips.assert_not_called()
        _add_members.assert_called_once_with(mock_event)

        # Test when a change is needed in the member IP, but it fails.
        _remove_raft_member.side_effect = RemoveRaftMemberFailedError
        _add_members.reset_mock()
        ip_to_remove = "1.1.1.1"
        relation_data = {mock_event.unit: {"ip-to-remove": ip_to_remove}}
        mock_event.relation.data = relation_data
        assert not (harness.charm._reconfigure_cluster(mock_event))
        _remove_raft_member.assert_called_once_with(ip_to_remove)
        _remove_from_members_ips.assert_not_called()
        _add_members.assert_not_called()

        # Test when a change is needed in the member IP, and it succeeds
        # (but the old IP was already been removed).
        _remove_raft_member.reset_mock()
        _remove_raft_member.side_effect = None
        _add_members.reset_mock()
        mock_event.relation.data = relation_data
        assert harness.charm._reconfigure_cluster(mock_event)
        _remove_raft_member.assert_called_once_with(ip_to_remove)
        _remove_from_members_ips.assert_not_called()
        _add_members.assert_called_once_with(mock_event)

        # Test when the old IP wasn't removed yet.
        _remove_raft_member.reset_mock()
        _add_members.reset_mock()
        mock_event.relation.data = relation_data
        with harness.hooks_disabled():
            harness.update_relation_data(
                rel_id, harness.charm.app.name, {"members_ips": '["' + ip_to_remove + '"]'}
            )
        assert harness.charm._reconfigure_cluster(mock_event)
        _remove_raft_member.assert_called_once_with(ip_to_remove)
        _remove_from_members_ips.assert_called_once_with(ip_to_remove)
        _add_members.assert_called_once_with(mock_event)


def test_update_certificate(harness):
    with (
        patch(
            "charms.postgresql_k8s.v0.postgresql_tls.PostgreSQLTLS._request_certificate"
        ) as _request_certificate,
    ):
        # If there is no current TLS files, _request_certificate should be called
        # only when the certificates relation is established.
        harness.charm._update_certificate()
        _request_certificate.assert_not_called()

        # Test with already present TLS files (when they will be replaced by new ones).
        ca = "fake CA"
        cert = "fake certificate"
        key = private_key = "fake private key"
        harness.charm.set_secret("unit", "ca", ca)
        harness.charm.set_secret("unit", "cert", cert)
        harness.charm.set_secret("unit", "key", key)
        harness.charm.set_secret("unit", "private-key", private_key)

        harness.charm._update_certificate()
        _request_certificate.assert_called_once_with(private_key)

        assert harness.charm.get_secret("unit", "ca") == ca
        assert harness.charm.get_secret("unit", "cert") == cert
        assert harness.charm.get_secret("unit", "key") == key
        assert harness.charm.get_secret("unit", "private-key") == private_key


@patch_network_get(private_address="1.1.1.1")
def test_update_member_ip(harness):
    with (
        patch("charm.PostgresqlOperatorCharm._update_certificate") as _update_certificate,
        patch("charm.Patroni.stop_patroni") as _stop_patroni,
    ):
        rel_id = harness.model.get_relation(PEER).id
        # Test when the IP address of the unit hasn't changed.
        with harness.hooks_disabled():
            harness.update_relation_data(
                rel_id,
                harness.charm.unit.name,
                {
                    "ip": "1.1.1.1",
                },
            )
        assert not (harness.charm._update_member_ip())
        relation_data = harness.get_relation_data(rel_id, harness.charm.unit.name)
        assert relation_data.get("ip-to-remove") is None
        _stop_patroni.assert_not_called()
        _update_certificate.assert_not_called()

        # Test when the IP address of the unit has changed.
        with harness.hooks_disabled():
            harness.update_relation_data(
                rel_id,
                harness.charm.unit.name,
                {
                    "ip": "2.2.2.2",
                },
            )
        assert harness.charm._update_member_ip()
        relation_data = harness.get_relation_data(rel_id, harness.charm.unit.name)
        assert relation_data.get("ip") == "1.1.1.1"
        assert relation_data.get("ip-to-remove") == "2.2.2.2"
        _stop_patroni.assert_called_once()
        _update_certificate.assert_called_once()


@patch_network_get(private_address="1.1.1.1")
def test_push_tls_files_to_workload(harness):
    with (
        patch("charm.PostgresqlOperatorCharm.update_config") as _update_config,
        patch("charm.Patroni.render_file") as _render_file,
        patch(
            "charms.postgresql_k8s.v0.postgresql_tls.PostgreSQLTLS.get_tls_files"
        ) as _get_tls_files,
    ):
        _get_tls_files.side_effect = [
            ("key", "ca", "cert"),
            ("key", "ca", None),
            ("key", None, "cert"),
            (None, "ca", "cert"),
        ]
        _update_config.side_effect = [True, False, False, False]

        # Test when all TLS files are available.
        assert harness.charm.push_tls_files_to_workload()
        assert _render_file.call_count == 3

        # Test when not all TLS files are available.
        for _ in range(3):
            _render_file.reset_mock()
            assert not (harness.charm.push_tls_files_to_workload())
            assert _render_file.call_count == 2


def test_is_workload_running(harness):
    with patch("charm.snap.SnapCache") as _snap_cache:
        pg_snap = _snap_cache.return_value[POSTGRESQL_SNAP_NAME]

        pg_snap.present = False
        assert not (harness.charm._is_workload_running)

        pg_snap.present = True
        assert harness.charm._is_workload_running


def test_get_available_memory(harness):
    meminfo = (
        "MemTotal:       16089488 kB"
        "MemFree:          799284 kB"
        "MemAvailable:    3926924 kB"
        "Buffers:          187232 kB"
        "Cached:          4445936 kB"
        "SwapCached:       156012 kB"
        "Active:         11890336 kB"
    )

    with patch("builtins.open", mock_open(read_data=meminfo)):
        assert harness.charm.get_available_memory() == 16475635712

    with patch("builtins.open", mock_open(read_data="")):
        assert harness.charm.get_available_memory() == 0


def test_juju_run_exec_divergence(harness):
    with (
        patch("charm.ClusterTopologyObserver") as _topology_observer,
        patch("charm.JujuVersion") as _juju_version,
    ):
        # Juju 2
        _juju_version.from_environ.return_value.major = 2
        harness = Harness(PostgresqlOperatorCharm)
        harness.begin()
        _topology_observer.assert_called_once_with(harness.charm, "/usr/bin/juju-run")
        _topology_observer.reset_mock()

        # Juju 3
        _juju_version.from_environ.return_value.major = 3
        harness = Harness(PostgresqlOperatorCharm)
        harness.begin()
        _topology_observer.assert_called_once_with(harness.charm, "/usr/bin/juju-exec")


def test_client_relations(harness):
    # Test when the charm has no relations.
    assert len(harness.charm.client_relations) == 0

    # Test when the charm has some relations.
    harness.add_relation("database", "application")
    harness.add_relation("db", "legacy-application")
    harness.add_relation("db-admin", "legacy-admin-application")
    database_relation = harness.model.get_relation("database")
    db_relation = harness.model.get_relation("db")
    db_admin_relation = harness.model.get_relation("db-admin")
    assert harness.charm.client_relations == [database_relation, db_relation, db_admin_relation]


def test_on_pgdata_storage_detaching(harness):
    with (
        patch(
            "charm.PostgresqlOperatorCharm._update_relation_endpoints"
        ) as _update_relation_endpoints,
        patch("charm.PostgresqlOperatorCharm.primary_endpoint", new_callable=PropertyMock),
        patch("charm.Patroni.are_all_members_ready") as _are_all_members_ready,
        patch("charm.Patroni.get_primary", return_value="primary") as _get_primary,
        patch("charm.Patroni.switchover") as _switchover,
        patch("charm.Patroni.primary_changed") as _primary_changed,
    ):
        # Early exit if not primary
        event = Mock()
        harness.charm._on_pgdata_storage_detaching(event)
        assert not _are_all_members_ready.called

        _get_primary.side_effect = [harness.charm.unit.name, "primary"]
        harness.charm._on_pgdata_storage_detaching(event)
        _switchover.assert_called_once_with()
        _primary_changed.assert_called_once_with("primary")
        _update_relation_endpoints.assert_called_once_with()


def test_add_cluster_member(harness):
    with (
        patch("charm.PostgresqlOperatorCharm.update_config") as _update_config,
        patch("charm.PostgresqlOperatorCharm._get_unit_ip", return_value="1.1.1.1"),
        patch("charm.PostgresqlOperatorCharm._add_to_members_ips") as _add_to_members_ips,
        patch("charm.Patroni.are_all_members_ready") as _are_all_members_ready,
    ):
        harness.charm.add_cluster_member("postgresql/0")

        _add_to_members_ips.assert_called_once_with("1.1.1.1")
        _update_config.assert_called_once_with()
        _update_config.reset_mock()

        # Charm blocks when update_config fails
        _update_config.side_effect = RetryError(last_attempt=None)
        harness.charm.add_cluster_member("postgresql/0")
        _update_config.assert_called_once_with()
        assert isinstance(harness.charm.unit.status, BlockedStatus)
        assert harness.charm.unit.status.message == "failed to update cluster members on member"
        _update_config.reset_mock()

        # Not ready error if not all members are ready
        _are_all_members_ready.return_value = False
        with pytest.raises(NotReadyError):
            harness.charm.add_cluster_member("postgresql/0")


#
# Secrets
#


def test_scope_obj(harness):
    assert harness.charm._scope_obj("app") == harness.charm.framework.model.app
    assert harness.charm._scope_obj("unit") == harness.charm.framework.model.unit
    assert harness.charm._scope_obj("test") is None


@patch_network_get(private_address="1.1.1.1")
def test_get_secret_from_databag(harness):
    """Asserts that get_secret method can read secrets from databag.

    This must be backwards-compatible so it runs on both juju2 and juju3.
    """
    with patch("charm.PostgresqlOperatorCharm._on_leader_elected"):
        rel_id = harness.model.get_relation(PEER).id
        # App level changes require leader privileges
        harness.set_leader()
        # Test application scope.
        assert harness.charm.get_secret("app", "operator_password") is None
        harness.update_relation_data(
            rel_id, harness.charm.app.name, {"operator_password": "test-password"}
        )
        assert harness.charm.get_secret("app", "operator_password") == "test-password"

        # Unit level changes don't require leader privileges
        harness.set_leader(False)
        # Test unit scope.
        assert harness.charm.get_secret("unit", "operator_password") is None
        harness.update_relation_data(
            rel_id, harness.charm.unit.name, {"operator_password": "test-password"}
        )
        assert harness.charm.get_secret("unit", "operator_password") == "test-password"


@patch_network_get(private_address="1.1.1.1")
def test_on_get_password_secrets(harness):
    with (
        patch("charm.PostgresqlOperatorCharm._on_leader_elected"),
    ):
        # Create a mock event and set passwords in peer relation data.
        harness.set_leader()
        mock_event = MagicMock(params={})
        harness.charm.set_secret("app", "operator-password", "test-password")
        harness.charm.set_secret("app", "replication-password", "replication-test-password")

        # Test providing an invalid username.
        mock_event.params["username"] = "user"
        harness.charm._on_get_password(mock_event)
        mock_event.fail.assert_called_once()
        mock_event.set_results.assert_not_called()

        # Test without providing the username option.
        mock_event.reset_mock()
        del mock_event.params["username"]
        harness.charm._on_get_password(mock_event)
        mock_event.set_results.assert_called_once_with({"password": "test-password"})

        # Also test providing the username option.
        mock_event.reset_mock()
        mock_event.params["username"] = "replication"
        harness.charm._on_get_password(mock_event)
        mock_event.set_results.assert_called_once_with({"password": "replication-test-password"})


@pytest.mark.parametrize("scope,field", [("app", "operator-password"), ("unit", "csr")])
@patch_network_get(private_address="1.1.1.1")
def test_get_secret_secrets(harness, scope, field):
    with (
        patch("charm.PostgresqlOperatorCharm._on_leader_elected"),
    ):
        harness.set_leader()

        assert harness.charm.get_secret(scope, field) is None
        harness.charm.set_secret(scope, field, "test")
        assert harness.charm.get_secret(scope, field) == "test"


@patch_network_get(private_address="1.1.1.1")
def test_set_secret_in_databag(harness, only_without_juju_secrets):
    """Asserts that set_secret method writes to relation databag.

    This is juju2 specific. In juju3, set_secret writes to juju secrets.
    """
    with patch("charm.PostgresqlOperatorCharm._on_leader_elected"):
        rel_id = harness.model.get_relation(PEER).id
        harness.set_leader()

        # Test application scope.
        assert "password" not in harness.get_relation_data(rel_id, harness.charm.app.name)
        harness.charm.set_secret("app", "password", "test-password")
        assert (
            harness.get_relation_data(rel_id, harness.charm.app.name)["password"]
            == "test-password"
        )
        harness.charm.set_secret("app", "password", None)
        assert "password" not in harness.get_relation_data(rel_id, harness.charm.app.name)

        # Test unit scope.
        assert "password" not in harness.get_relation_data(rel_id, harness.charm.unit.name)
        harness.charm.set_secret("unit", "password", "test-password")
        assert (
            harness.get_relation_data(rel_id, harness.charm.unit.name)["password"]
            == "test-password"
        )
        harness.charm.set_secret("unit", "password", None)
        assert "password" not in harness.get_relation_data(rel_id, harness.charm.unit.name)

        with pytest.raises(RuntimeError):
            harness.charm.set_secret("test", "password", "test")


@pytest.mark.parametrize("scope,is_leader", [("app", True), ("unit", True), ("unit", False)])
@patch_network_get(private_address="1.1.1.1")
def test_set_reset_new_secret(harness, scope, is_leader):
    with (
        patch("charm.PostgresqlOperatorCharm._on_leader_elected"),
    ):
        """NOTE: currently ops.testing seems to allow for non-leader to set secrets too!"""
        # App has to be leader, unit can be either
        harness.set_leader(is_leader)
        # Getting current password
        harness.charm.set_secret(scope, "new-secret", "bla")
        assert harness.charm.get_secret(scope, "new-secret") == "bla"

        # Reset new secret
        harness.charm.set_secret(scope, "new-secret", "blablabla")
        assert harness.charm.get_secret(scope, "new-secret") == "blablabla"

        # Set another new secret
        harness.charm.set_secret(scope, "new-secret2", "blablabla")
        assert harness.charm.get_secret(scope, "new-secret2") == "blablabla"


@pytest.mark.parametrize("scope,is_leader", [("app", True), ("unit", True), ("unit", False)])
@patch_network_get(private_address="1.1.1.1")
def test_invalid_secret(harness, scope, is_leader):
    with (
        patch("charm.PostgresqlOperatorCharm._on_leader_elected"),
    ):
        # App has to be leader, unit can be either
        harness.set_leader(is_leader)

        with pytest.raises((RelationDataTypeError, TypeError)):
            harness.charm.set_secret(scope, "somekey", 1)

        harness.charm.set_secret(scope, "somekey", "")
        assert harness.charm.get_secret(scope, "somekey") is None


@patch_network_get(private_address="1.1.1.1")
def test_delete_password(harness, _has_secrets, caplog):
    with (
        patch("charm.PostgresqlOperatorCharm._on_leader_elected"),
    ):
        """NOTE: currently ops.testing seems to allow for non-leader to remove secrets too!"""
        harness.set_leader(True)
        harness.charm.set_secret("app", "operator-password", "somepw")
        harness.charm.remove_secret("app", "operator-password")
        assert harness.charm.get_secret("app", "operator-password") is None

        harness.set_leader(False)
        harness.charm.set_secret("unit", "operator-password", "somesecret")
        harness.charm.remove_secret("unit", "operator-password")
        assert harness.charm.get_secret("unit", "operator-password") is None

        harness.set_leader(True)
        with caplog.at_level(logging.DEBUG):
            if _has_secrets:
                error_message = (
                    "Non-existing secret operator-password was attempted to be removed."
                )
            else:
                error_message = (
                    "Non-existing field 'operator-password' was attempted to be removed"
                )

            harness.charm.remove_secret("app", "operator-password")
            assert error_message in caplog.text

            harness.charm.remove_secret("unit", "operator-password")
            assert error_message in caplog.text

            harness.charm.remove_secret("app", "non-existing-secret")
            assert (
                "Non-existing field 'non-existing-secret' was attempted to be removed"
                in caplog.text
            )

            harness.charm.remove_secret("unit", "non-existing-secret")
            assert (
                "Non-existing field 'non-existing-secret' was attempted to be removed"
                in caplog.text
            )


@pytest.mark.parametrize("scope,is_leader", [("app", True), ("unit", True), ("unit", False)])
@patch_network_get(private_address="1.1.1.1")
def test_migration_from_databag(harness, only_with_juju_secrets, scope, is_leader):
    """Check if we're moving on to use secrets when live upgrade from databag to Secrets usage.

    Since it checks for a migration from databag to juju secrets, it's specific to juju3.
    """
    with (
        patch("charm.PostgresqlOperatorCharm._on_leader_elected"),
    ):
        rel_id = harness.model.get_relation(PEER).id
        # App has to be leader, unit can be either
        harness.set_leader(is_leader)

        # Getting current password
        entity = getattr(harness.charm, scope)
        harness.update_relation_data(rel_id, entity.name, {"operator_password": "bla"})
        assert harness.charm.get_secret(scope, "operator_password") == "bla"

        # Reset new secret
        harness.charm.set_secret(scope, "operator-password", "blablabla")
        assert harness.charm.model.get_secret(label=f"{PEER}.postgresql.{scope}")
        assert harness.charm.get_secret(scope, "operator-password") == "blablabla"
        assert "operator-password" not in harness.get_relation_data(
            rel_id, getattr(harness.charm, scope).name
        )


@pytest.mark.parametrize("scope,is_leader", [("app", True), ("unit", True), ("unit", False)])
@patch_network_get(private_address="1.1.1.1")
def test_migration_from_single_secret(harness, only_with_juju_secrets, scope, is_leader):
    """Check if we're moving on to use secrets when live upgrade from databag to Secrets usage.

    Since it checks for a migration from databag to juju secrets, it's specific to juju3.
    """
    with (
        patch("charm.PostgresqlOperatorCharm._on_leader_elected"),
    ):
        rel_id = harness.model.get_relation(PEER).id

        # App has to be leader, unit can be either
        harness.set_leader(is_leader)

        secret = harness.charm.app.add_secret({"operator-password": "bla"})

        # Getting current password
        entity = getattr(harness.charm, scope)
        harness.update_relation_data(rel_id, entity.name, {SECRET_INTERNAL_LABEL: secret.id})
        assert harness.charm.get_secret(scope, "operator-password") == "bla"

        # Reset new secret
        # Only the leader can set app secret content.
        with harness.hooks_disabled():
            harness.set_leader(True)
        harness.charm.set_secret(scope, "operator-password", "blablabla")
        with harness.hooks_disabled():
            harness.set_leader(is_leader)
        assert harness.charm.model.get_secret(label=f"{PEER}.postgresql.{scope}")
        assert harness.charm.get_secret(scope, "operator-password") == "blablabla"
        assert SECRET_INTERNAL_LABEL not in harness.get_relation_data(
            rel_id, getattr(harness.charm, scope).name
        )


def test_handle_postgresql_restart_need(harness):
    with (
        patch("charms.rolling_ops.v0.rollingops.RollingOpsManager._on_acquire_lock") as _restart,
        patch("charm.wait_fixed", return_value=wait_fixed(0)),
        patch("charm.Patroni.reload_patroni_configuration") as _reload_patroni_configuration,
        patch("charm.PostgresqlOperatorCharm._unit_ip"),
        patch(
            "charm.PostgresqlOperatorCharm.is_tls_enabled", new_callable=PropertyMock
        ) as _is_tls_enabled,
        patch.object(PostgresqlOperatorCharm, "postgresql", Mock()) as postgresql_mock,
    ):
        rel_id = harness.model.get_relation(PEER).id
        for values in itertools.product(
            [True, False], [True, False], [True, False], [True, False], [True, False]
        ):
            _reload_patroni_configuration.reset_mock()
            _restart.reset_mock()
            with harness.hooks_disabled():
                harness.update_relation_data(rel_id, harness.charm.unit.name, {"tls": ""})
                harness.update_relation_data(
                    rel_id,
                    harness.charm.unit.name,
                    {"postgresql_restarted": ("True" if values[4] else "")},
                )

            _is_tls_enabled.return_value = values[1]
            postgresql_mock.is_tls_enabled = PropertyMock(return_value=values[2])
            postgresql_mock.is_restart_pending = PropertyMock(return_value=values[3])

            harness.charm._handle_postgresql_restart_need(values[0])
            _reload_patroni_configuration.assert_called_once()
            if values[0]:
                assert "tls" in harness.get_relation_data(rel_id, harness.charm.unit)
            else:
                assert "tls" not in harness.get_relation_data(rel_id, harness.charm.unit)

            if (values[1] != values[2]) or values[3]:
                assert "postgresql_restarted" not in harness.get_relation_data(
                    rel_id, harness.charm.unit
                )
                _restart.assert_called_once()
            else:
                if values[4]:
                    assert "postgresql_restarted" in harness.get_relation_data(
                        rel_id, harness.charm.unit
                    )
                else:
                    assert "postgresql_restarted" not in harness.get_relation_data(
                        rel_id, harness.charm.unit
                    )
<<<<<<< HEAD
                    _restart.assert_not_called()

    @patch("charm.PostgresqlOperatorCharm._update_relation_endpoints")
    @patch("charm.PostgresqlOperatorCharm.primary_endpoint", new_callable=PropertyMock)
    @patch("charm.PostgresqlOperatorCharm.update_config")
    @patch("charm.PostgresqlOperatorCharm._remove_from_members_ips")
    @patch("charm.Patroni.are_all_members_ready")
    @patch("charm.PostgresqlOperatorCharm._get_ips_to_remove")
    @patch("charm.PostgresqlOperatorCharm._updated_synchronous_node_count")
    @patch("charm.PostgresqlOperatorCharm._unit_ip")
    @patch("charm.Patroni.get_member_ip")
    def test_on_peer_relation_departed(
        self,
        _get_member_ip,
        _unit_ip,
        _updated_synchronous_node_count,
        _get_ips_to_remove,
        _are_all_members_ready,
        _remove_from_members_ips,
        _update_config,
        _primary_endpoint,
        _update_relation_endpoints,
=======
                _restart.assert_not_called()


def test_on_peer_relation_departed(harness):
    with (
        patch(
            "charm.PostgresqlOperatorCharm._update_relation_endpoints"
        ) as _update_relation_endpoints,
        patch(
            "charm.PostgresqlOperatorCharm.primary_endpoint", new_callable=PropertyMock
        ) as _primary_endpoint,
        patch("charm.PostgresqlOperatorCharm.update_config") as _update_config,
        patch(
            "charm.PostgresqlOperatorCharm._remove_from_members_ips"
        ) as _remove_from_members_ips,
        patch("charm.Patroni.are_all_members_ready") as _are_all_members_ready,
        patch("charm.PostgresqlOperatorCharm._get_ips_to_remove") as _get_ips_to_remove,
        patch(
            "charm.PostgresqlOperatorCharm._updated_synchronous_node_count"
        ) as _updated_synchronous_node_count,
        patch("charm.Patroni.remove_raft_member") as _remove_raft_member,
        patch("charm.PostgresqlOperatorCharm._unit_ip") as _unit_ip,
        patch("charm.Patroni.get_member_ip") as _get_member_ip,
>>>>>>> c9216a76
    ):
        rel_id = harness.model.get_relation(PEER).id
        # Test when the current unit is the departing unit.
        harness.charm.unit.status = ActiveStatus()
        event = Mock()
<<<<<<< HEAD
        event.departing_unit = self.harness.charm.unit
        self.charm._on_peer_relation_departed(event)
=======
        event.departing_unit = harness.charm.unit
        harness.charm._on_peer_relation_departed(event)
        _remove_raft_member.assert_not_called()
>>>>>>> c9216a76
        event.defer.assert_not_called()
        _updated_synchronous_node_count.assert_not_called()
        _get_ips_to_remove.assert_not_called()
        _remove_from_members_ips.assert_not_called()
        _update_config.assert_not_called()
        _update_relation_endpoints.assert_not_called()
        assert isinstance(harness.charm.unit.status, ActiveStatus)

        event.departing_unit = Unit(
            f"{harness.charm.app.name}/1", None, harness.charm.app._backend, {}
        )
        mock_ip_address = "1.1.1.1"
        _get_member_ip.return_value = mock_ip_address
<<<<<<< HEAD

        # Test when the unit is the leader, but the cluster hasn't initialized yet,
        # or it was unable to set synchronous_node_count.
        with self.harness.hooks_disabled():
            self.harness.set_leader()
        self.charm._on_peer_relation_departed(event)
=======
        harness.charm._on_peer_relation_departed(event)
        _remove_raft_member.assert_called_once_with(mock_ip_address)
        event.defer.assert_called_once()
        _updated_synchronous_node_count.assert_not_called()
        _get_ips_to_remove.assert_not_called()
        _remove_from_members_ips.assert_not_called()
        _update_config.assert_not_called()
        _update_relation_endpoints.assert_not_called()
        assert isinstance(harness.charm.unit.status, ActiveStatus)

        # Test when the member is successfully removed from the raft cluster,
        # but the unit is not the leader.
        _remove_raft_member.reset_mock()
        event.defer.reset_mock()
        _remove_raft_member.side_effect = None
        harness.charm._on_peer_relation_departed(event)
        _remove_raft_member.assert_called_once_with(mock_ip_address)
        event.defer.assert_not_called()
        _updated_synchronous_node_count.assert_not_called()
        _get_ips_to_remove.assert_not_called()
        _remove_from_members_ips.assert_not_called()
        _update_config.assert_not_called()
        _update_relation_endpoints.assert_not_called()
        assert isinstance(harness.charm.unit.status, ActiveStatus)

        # Test when the unit is the leader, but the cluster hasn't initialized yet,
        # or it was unable to set synchronous_node_count.
        _remove_raft_member.reset_mock()
        with harness.hooks_disabled():
            harness.set_leader()
        harness.charm._on_peer_relation_departed(event)
        _remove_raft_member.assert_called_once_with(mock_ip_address)
>>>>>>> c9216a76
        event.defer.assert_called_once()
        _updated_synchronous_node_count.assert_not_called()
        _get_ips_to_remove.assert_not_called()
        _remove_from_members_ips.assert_not_called()
        _update_config.assert_not_called()
        _update_relation_endpoints.assert_not_called()
        assert isinstance(harness.charm.unit.status, ActiveStatus)

        event.defer.reset_mock()
        _updated_synchronous_node_count.return_value = False
        with harness.hooks_disabled():
            harness.update_relation_data(
                rel_id, harness.charm.app.name, {"cluster_initialised": "True"}
            )
<<<<<<< HEAD
        self.charm._on_peer_relation_departed(event)
=======
        harness.charm._on_peer_relation_departed(event)
        _remove_raft_member.assert_called_once_with(mock_ip_address)
>>>>>>> c9216a76
        event.defer.assert_called_once()
        _updated_synchronous_node_count.assert_called_once_with(1)
        _get_ips_to_remove.assert_not_called()
        _remove_from_members_ips.assert_not_called()
        _update_config.assert_not_called()
        _update_relation_endpoints.assert_not_called()
        assert isinstance(harness.charm.unit.status, ActiveStatus)

        # Test when there is more units in the cluster.
        event.defer.reset_mock()
        _updated_synchronous_node_count.reset_mock()
<<<<<<< HEAD
        self.harness.add_relation_unit(self.rel_id, f"{self.charm.app.name}/2")
        self.charm._on_peer_relation_departed(event)
=======
        harness.add_relation_unit(rel_id, f"{harness.charm.app.name}/2")
        harness.charm._on_peer_relation_departed(event)
        _remove_raft_member.assert_called_once_with(mock_ip_address)
>>>>>>> c9216a76
        event.defer.assert_called_once()
        _updated_synchronous_node_count.assert_called_once_with(2)
        _get_ips_to_remove.assert_not_called()
        _remove_from_members_ips.assert_not_called()
        _update_config.assert_not_called()
        _update_relation_endpoints.assert_not_called()
        assert isinstance(harness.charm.unit.status, ActiveStatus)

        # Test when the cluster is initialised, and it could set synchronous_node_count,
        # but there is no IPs to be removed from the members list.
        event.defer.reset_mock()
        _updated_synchronous_node_count.reset_mock()
        _updated_synchronous_node_count.return_value = True
<<<<<<< HEAD
        self.charm._on_peer_relation_departed(event)
=======
        harness.charm._on_peer_relation_departed(event)
        _remove_raft_member.assert_called_once_with(mock_ip_address)
>>>>>>> c9216a76
        event.defer.assert_not_called()
        _updated_synchronous_node_count.assert_called_once_with(2)
        _get_ips_to_remove.assert_called_once()
        _remove_from_members_ips.assert_not_called()
        _update_config.assert_not_called()
        _update_relation_endpoints.assert_not_called()
        assert isinstance(harness.charm.unit.status, ActiveStatus)

        # Test when there are IPs to be removed from the members list, but not all
        # the members are ready yet.
        _updated_synchronous_node_count.reset_mock()
        _get_ips_to_remove.reset_mock()
        ips_to_remove = ["2.2.2.2", "3.3.3.3"]
        _get_ips_to_remove.return_value = ips_to_remove
        _are_all_members_ready.return_value = False
<<<<<<< HEAD
        self.charm._on_peer_relation_departed(event)
=======
        harness.charm._on_peer_relation_departed(event)
        _remove_raft_member.assert_called_once_with(mock_ip_address)
>>>>>>> c9216a76
        event.defer.assert_called_once()
        _updated_synchronous_node_count.assert_called_once_with(2)
        _get_ips_to_remove.assert_called_once()
        _remove_from_members_ips.assert_not_called()
        _update_config.assert_not_called()
        _update_relation_endpoints.assert_not_called()
        assert isinstance(harness.charm.unit.status, ActiveStatus)

        # Test when all members are ready.
        event.defer.reset_mock()
        _updated_synchronous_node_count.reset_mock()
        _get_ips_to_remove.reset_mock()
        _are_all_members_ready.return_value = True
<<<<<<< HEAD
        self.charm._on_peer_relation_departed(event)
=======
        harness.charm._on_peer_relation_departed(event)
        _remove_raft_member.assert_called_once_with(mock_ip_address)
>>>>>>> c9216a76
        event.defer.assert_not_called()
        _updated_synchronous_node_count.assert_called_once_with(2)
        _get_ips_to_remove.assert_called_once()
        _remove_from_members_ips.assert_has_calls([call(ips_to_remove[0]), call(ips_to_remove[1])])
        assert _update_config.call_count == 2
        assert _update_relation_endpoints.call_count == 2
        assert isinstance(harness.charm.unit.status, ActiveStatus)

        # Test when the primary is not reachable yet.
        event.defer.reset_mock()
        _updated_synchronous_node_count.reset_mock()
        _get_ips_to_remove.reset_mock()
        _remove_from_members_ips.reset_mock()
        _update_config.reset_mock()
        _update_relation_endpoints.reset_mock()
        _primary_endpoint.return_value = None
<<<<<<< HEAD
        self.charm._on_peer_relation_departed(event)
=======
        harness.charm._on_peer_relation_departed(event)
        _remove_raft_member.assert_called_once_with(mock_ip_address)
>>>>>>> c9216a76
        event.defer.assert_not_called()
        _updated_synchronous_node_count.assert_called_once_with(2)
        _get_ips_to_remove.assert_called_once()
        _remove_from_members_ips.assert_called_once()
        _update_config.assert_called_once()
        _update_relation_endpoints.assert_not_called()
        assert isinstance(harness.charm.unit.status, WaitingStatus)


def test_update_new_unit_status(harness):
    with (
        patch(
            "relations.async_replication.PostgreSQLAsyncReplication.handle_read_only_mode"
        ) as handle_read_only_mode,
        patch(
            "charm.PostgresqlOperatorCharm._update_relation_endpoints"
        ) as _update_relation_endpoints,
        patch(
            "charm.PostgresqlOperatorCharm.primary_endpoint", new_callable=PropertyMock
        ) as _primary_endpoint,
    ):
        # Test when the primary endpoint is reachable.
        _primary_endpoint.return_value = "endpoint"
        harness.charm.unit.status = MaintenanceStatus("fake status")
        harness.charm._update_new_unit_status()
        _update_relation_endpoints.assert_called_once()
        handle_read_only_mode.assert_called_once()
        assert not isinstance(harness.charm.unit.status, WaitingStatus)

        # Test when the primary endpoint is not reachable yet.
        _update_relation_endpoints.reset_mock()
        handle_read_only_mode.reset_mock()
        _primary_endpoint.return_value = None
        harness.charm._update_new_unit_status()
        _update_relation_endpoints.assert_not_called()
        handle_read_only_mode.assert_not_called()
        assert isinstance(harness.charm.unit.status, WaitingStatus)


@pytest.mark.parametrize("is_leader", [True, False])
def test_set_primary_status_message(harness, is_leader):
    with (
        patch("charm.Patroni.member_started", new_callable=PropertyMock) as _member_started,
        patch(
            "charm.PostgresqlOperatorCharm.is_standby_leader", new_callable=PropertyMock
        ) as _is_standby_leader,
        patch("charm.Patroni.get_primary") as _get_primary,
    ):
        # Test scenario when it's needed to move to another S3 bucket after a restore.
        databag_containing_restore_data = {
            "require-change-bucket-after-restore": "True",
            "restoring-backup": "2024-01-01T09:00:00Z",
            "restore-stanza": "fake-stanza",
            "restore-to-time": "",
        }
        with harness.hooks_disabled():
            harness.update_relation_data(
                harness.model.get_relation(PEER).id,
                harness.charm.app.name,
                databag_containing_restore_data,
            )
            harness.set_leader(is_leader)
        harness.charm._set_primary_status_message()
        harness.get_relation_data(harness.model.get_relation(PEER).id, harness.charm.app.name) == (
            {"require-change-bucket-after-restore": "True"}
            if is_leader
            else databag_containing_restore_data
        )
        tc.assertIsInstance(harness.charm.unit.status, BlockedStatus)

        # Test other scenarios.
        with harness.hooks_disabled():
            harness.update_relation_data(
                harness.model.get_relation(PEER).id,
                harness.charm.app.name,
                {"require-change-bucket-after-restore": ""},
            )
        for values in itertools.product(
            [
                RetryError(last_attempt=1),
                ConnectionError,
                harness.charm.unit.name,
                f"{harness.charm.app.name}/2",
            ],
            [
                RetryError(last_attempt=1),
                ConnectionError,
                True,
                False,
            ],
            [True, False],
        ):
            harness.charm.unit.status = MaintenanceStatus("fake status")
            _member_started.return_value = values[2]
            if isinstance(values[0], str):
                _get_primary.side_effect = None
                _get_primary.return_value = values[0]
                if values[0] != harness.charm.unit.name and not isinstance(values[1], bool):
                    _is_standby_leader.side_effect = values[1]
                    _is_standby_leader.return_value = None
                    harness.charm._set_primary_status_message()
                    tc.assertIsInstance(harness.charm.unit.status, MaintenanceStatus)
                else:
                    _is_standby_leader.side_effect = None
                    _is_standby_leader.return_value = values[1]
                    harness.charm._set_primary_status_message()
                    tc.assertIsInstance(
                        harness.charm.unit.status,
                        ActiveStatus
                        if values[0] == harness.charm.unit.name or values[1] or values[2]
                        else MaintenanceStatus,
                    )
                    tc.assertEqual(
                        harness.charm.unit.status.message,
                        "Primary"
                        if values[0] == harness.charm.unit.name
                        else ("Standby" if values[1] else ("" if values[2] else "fake status")),
                    )
            else:
                _get_primary.side_effect = values[0]
                _get_primary.return_value = None
                harness.charm._set_primary_status_message()
                tc.assertIsInstance(harness.charm.unit.status, MaintenanceStatus)


def test_override_patroni_restart_condition(harness):
    with (
        patch("charm.Patroni.update_patroni_restart_condition") as _update_restart_condition,
        patch("charm.Patroni.get_patroni_restart_condition") as _get_restart_condition,
        patch("charm.PostgresqlOperatorCharm._unit_ip") as _unit_ip,
    ):
        _get_restart_condition.return_value = "always"

        # Do override without repeat_cause
        assert harness.charm.override_patroni_restart_condition("no", None) is True
        _get_restart_condition.assert_called_once()
        _update_restart_condition.assert_called_once_with("no")
        _get_restart_condition.reset_mock()
        _update_restart_condition.reset_mock()

        _get_restart_condition.return_value = "no"

        # Must not be overridden twice without repeat_cause
        assert harness.charm.override_patroni_restart_condition("on-failure", None) is False
        _get_restart_condition.assert_called_once()
        _update_restart_condition.assert_not_called()
        _get_restart_condition.reset_mock()
        _update_restart_condition.reset_mock()

        # Reset override
        harness.charm.restore_patroni_restart_condition()
        _update_restart_condition.assert_called_once_with("always")
        _update_restart_condition.reset_mock()

        # Must not be reset twice
        harness.charm.restore_patroni_restart_condition()
        _update_restart_condition.assert_not_called()
        _update_restart_condition.reset_mock()

        _get_restart_condition.return_value = "always"

        # Do override with repeat_cause
        assert harness.charm.override_patroni_restart_condition("no", "test_charm") is True
        _get_restart_condition.assert_called_once()
        _update_restart_condition.assert_called_once_with("no")
        _get_restart_condition.reset_mock()
        _update_restart_condition.reset_mock()

        _get_restart_condition.return_value = "no"

        # Do re-override with repeat_cause
        assert harness.charm.override_patroni_restart_condition("on-success", "test_charm") is True
        _get_restart_condition.assert_called_once()
        _update_restart_condition.assert_called_once_with("on-success")
        _get_restart_condition.reset_mock()
        _update_restart_condition.reset_mock()

        _get_restart_condition.return_value = "on-success"

        # Must not be re-overridden with different repeat_cause
        assert (
            harness.charm.override_patroni_restart_condition("on-failure", "test_not_charm")
            is False
        )
        _get_restart_condition.assert_called_once()
        _update_restart_condition.assert_not_called()
        _get_restart_condition.reset_mock()
        _update_restart_condition.reset_mock()

        # Reset override
        harness.charm.restore_patroni_restart_condition()
        _update_restart_condition.assert_called_once_with("always")
        _update_restart_condition.reset_mock()


def test_restart_services_after_reboot(harness):
    with (
        patch(
            "backups.PostgreSQLBackups.start_stop_pgbackrest_service"
        ) as _start_stop_pgbackrest_service,
        patch("charm.Patroni.start_patroni") as _start_patroni,
        patch(
            "charm.PostgresqlOperatorCharm._unit_ip",
            new_callable=PropertyMock(return_value="1.1.1.1"),
        ) as _unit_ip,
    ):
        with harness.hooks_disabled():
            harness.update_relation_data(
                harness.model.get_relation(PEER).id,
                harness.charm.app.name,
                {"members_ips": json.dumps([])},
            )
        harness.charm._restart_services_after_reboot()
        _start_patroni.assert_not_called()
        _start_stop_pgbackrest_service.assert_not_called()

        with harness.hooks_disabled():
            harness.update_relation_data(
                harness.model.get_relation(PEER).id,
                harness.charm.app.name,
                {"members_ips": json.dumps([_unit_ip])},
            )
        harness.charm._restart_services_after_reboot()
        _start_patroni.assert_called_once()
        _start_stop_pgbackrest_service.assert_called_once()<|MERGE_RESOLUTION|>--- conflicted
+++ resolved
@@ -784,74 +784,67 @@
         # Assert the status didn't change.
         assert harness.model.unit.status == initial_status
 
-
-<<<<<<< HEAD
     @patch_network_get(private_address="1.1.1.1")
-    @patch("charm.PostgresqlOperatorCharm._remove_raft_node", side_effect=Exception)
-    @patch("charm.PostgresqlOperatorCharm._parse_raft_partners", return_value=([], []))
-    @patch(
-        "charm.PostgresqlOperatorCharm._get_raft_status",
-        side_effect=[None, {"leader": "1.1.1.1:2222"}],
-    )
-    @patch(
-        "charm.PostgresqlOperatorCharm._units_ips",
-        new_callable=PropertyMock,
-        return_value=["1.1.1.1", "1.1.1.2", "1.1.1.3"],
-    )
-    @patch("charm.TcpUtility")
-    @patch("charm.Patroni.start_patroni")
-    @patch("charm.Patroni.stop_patroni")
-    def test_on_stop(
-        self,
-        _stop_patroni,
-        _start_patroni,
-        _tcp_utility,
-        _,
-        _get_raft_status,
-        _parse_raft_partners,
-        _remove_raft_node,
-    ):
-        # Last node
-        self.charm.on.stop.emit()
-
-        assert _get_raft_status.call_count == 2
-        _get_raft_status.assert_any_call(_tcp_utility.return_value, "1.1.1.2:2222")
-        _get_raft_status.assert_any_call(_tcp_utility.return_value, "1.1.1.3:2222")
-        _tcp_utility.assert_called_once_with(timeout=3)
-        _stop_patroni.assert_called_once_with()
-        _parse_raft_partners.assert_called_once_with({"leader": "1.1.1.1:2222"})
-        _stop_patroni.reset_mock()
-        _parse_raft_partners.reset_mock()
-
-        # No raft
-        _get_raft_status.return_value = None
-        _get_raft_status.side_effect = None
-        self.charm.on.stop.emit()
-        assert not _parse_raft_partners.called
-        _stop_patroni.assert_called_once_with()
-
-        # No ready members
-        _parse_raft_partners.return_value = (["1.1.1.2:2222"], [])
-        _get_raft_status.return_value = {"leader": "1.1.1.1:2222"}
-        with self.assertRaises(Exception) as e:
-            self.charm.on.stop.emit()
-            assert e.msg == "Cannot stop unit: All other members are still connecting"
-
-        # Exception during removal
-        _parse_raft_partners.return_value = (["1.1.1.2:2222"], ["1.1.1.2:2222"])
-        with self.assertRaises(Exception):
-            self.charm.on.stop.emit()
-        _start_patroni.assert_called_once_with()
-
-    @patch_network_get(private_address="1.1.1.1")
-    @patch("charm.PostgresqlOperatorCharm.update_config")
-    def test_on_get_password(self, _):
-=======
+    def test_on_stop(harness):
+        with (
+            patch(
+                "charm.PostgresqlOperatorCharm._remove_raft_node", side_effect=Exception
+            ) as _remove_raft_node,
+            patch(
+                "charm.PostgresqlOperatorCharm._parse_raft_partners", return_value=([], [])
+            ) as _parse_raft_partners,
+            patch(
+                "charm.PostgresqlOperatorCharm._get_raft_status",
+                side_effect=[None, {"leader": "1.1.1.1:2222"}],
+            ) as _get_raft_status,
+            patch(
+                "charm.PostgresqlOperatorCharm._units_ips",
+                new_callable=PropertyMock,
+                return_value=["1.1.1.1", "1.1.1.2", "1.1.1.3"],
+            ),
+            patch("charm.TcpUtility") as _tcp_utility,
+            patch("charm.Patroni.start_patroni") as _start_patroni,
+            patch("charm.Patroni.stop_patroni") as _stop_patroni,
+        ):
+            # Last node
+            harness.charm.on.stop.emit()
+
+            assert _get_raft_status.call_count == 2
+            _get_raft_status.assert_any_call(_tcp_utility.return_value, "1.1.1.2:2222")
+            _get_raft_status.assert_any_call(_tcp_utility.return_value, "1.1.1.3:2222")
+            _tcp_utility.assert_called_once_with(timeout=3)
+            _stop_patroni.assert_called_once_with()
+            _parse_raft_partners.assert_called_once_with({"leader": "1.1.1.1:2222"})
+            _stop_patroni.reset_mock()
+            _parse_raft_partners.reset_mock()
+
+            # No raft
+            _get_raft_status.return_value = None
+            _get_raft_status.side_effect = None
+            harness.charm.on.stop.emit()
+            assert not _parse_raft_partners.called
+            _stop_patroni.assert_called_once_with()
+
+            # No ready members
+            _parse_raft_partners.return_value = (["1.1.1.2:2222"], [])
+            _get_raft_status.return_value = {"leader": "1.1.1.1:2222"}
+            with pytest.raises(Exception) as e_info:
+                harness.charm.on.stop.emit()
+                assert False
+            assert e_info.value.msg == "Cannot stop unit: All other members are still connecting"
+
+            # Exception during removal
+            _parse_raft_partners.return_value = (["1.1.1.2:2222"], ["1.1.1.2:2222"])
+            with pytest.raises(Exception):
+                harness.charm.on.stop.emit()
+                assert False
+            _start_patroni.assert_called_once_with()
+
+
 @patch_network_get(private_address="1.1.1.1")
 def test_on_get_password(harness):
     with patch("charm.PostgresqlOperatorCharm.update_config"):
         rel_id = harness.model.get_relation(PEER).id
->>>>>>> c9216a76
         # Create a mock event and set passwords in peer relation data.
         harness.set_leader(True)
         mock_event = MagicMock(params={})
@@ -2239,30 +2232,6 @@
                     assert "postgresql_restarted" not in harness.get_relation_data(
                         rel_id, harness.charm.unit
                     )
-<<<<<<< HEAD
-                    _restart.assert_not_called()
-
-    @patch("charm.PostgresqlOperatorCharm._update_relation_endpoints")
-    @patch("charm.PostgresqlOperatorCharm.primary_endpoint", new_callable=PropertyMock)
-    @patch("charm.PostgresqlOperatorCharm.update_config")
-    @patch("charm.PostgresqlOperatorCharm._remove_from_members_ips")
-    @patch("charm.Patroni.are_all_members_ready")
-    @patch("charm.PostgresqlOperatorCharm._get_ips_to_remove")
-    @patch("charm.PostgresqlOperatorCharm._updated_synchronous_node_count")
-    @patch("charm.PostgresqlOperatorCharm._unit_ip")
-    @patch("charm.Patroni.get_member_ip")
-    def test_on_peer_relation_departed(
-        self,
-        _get_member_ip,
-        _unit_ip,
-        _updated_synchronous_node_count,
-        _get_ips_to_remove,
-        _are_all_members_ready,
-        _remove_from_members_ips,
-        _update_config,
-        _primary_endpoint,
-        _update_relation_endpoints,
-=======
                 _restart.assert_not_called()
 
 
@@ -2283,23 +2252,15 @@
         patch(
             "charm.PostgresqlOperatorCharm._updated_synchronous_node_count"
         ) as _updated_synchronous_node_count,
-        patch("charm.Patroni.remove_raft_member") as _remove_raft_member,
         patch("charm.PostgresqlOperatorCharm._unit_ip") as _unit_ip,
         patch("charm.Patroni.get_member_ip") as _get_member_ip,
->>>>>>> c9216a76
     ):
         rel_id = harness.model.get_relation(PEER).id
         # Test when the current unit is the departing unit.
         harness.charm.unit.status = ActiveStatus()
         event = Mock()
-<<<<<<< HEAD
-        event.departing_unit = self.harness.charm.unit
-        self.charm._on_peer_relation_departed(event)
-=======
         event.departing_unit = harness.charm.unit
         harness.charm._on_peer_relation_departed(event)
-        _remove_raft_member.assert_not_called()
->>>>>>> c9216a76
         event.defer.assert_not_called()
         _updated_synchronous_node_count.assert_not_called()
         _get_ips_to_remove.assert_not_called()
@@ -2313,16 +2274,24 @@
         )
         mock_ip_address = "1.1.1.1"
         _get_member_ip.return_value = mock_ip_address
-<<<<<<< HEAD
+
+        # Test when the member is successfully removed from the raft cluster,
+        # but the unit is not the leader.
+        event.defer.reset_mock()
+        harness.charm._on_peer_relation_departed(event)
+        event.defer.assert_not_called()
+        _updated_synchronous_node_count.assert_not_called()
+        _get_ips_to_remove.assert_not_called()
+        _remove_from_members_ips.assert_not_called()
+        _update_config.assert_not_called()
+        _update_relation_endpoints.assert_not_called()
+        assert isinstance(harness.charm.unit.status, ActiveStatus)
 
         # Test when the unit is the leader, but the cluster hasn't initialized yet,
         # or it was unable to set synchronous_node_count.
-        with self.harness.hooks_disabled():
-            self.harness.set_leader()
-        self.charm._on_peer_relation_departed(event)
-=======
+        with harness.hooks_disabled():
+            harness.set_leader()
         harness.charm._on_peer_relation_departed(event)
-        _remove_raft_member.assert_called_once_with(mock_ip_address)
         event.defer.assert_called_once()
         _updated_synchronous_node_count.assert_not_called()
         _get_ips_to_remove.assert_not_called()
@@ -2331,49 +2300,13 @@
         _update_relation_endpoints.assert_not_called()
         assert isinstance(harness.charm.unit.status, ActiveStatus)
 
-        # Test when the member is successfully removed from the raft cluster,
-        # but the unit is not the leader.
-        _remove_raft_member.reset_mock()
-        event.defer.reset_mock()
-        _remove_raft_member.side_effect = None
-        harness.charm._on_peer_relation_departed(event)
-        _remove_raft_member.assert_called_once_with(mock_ip_address)
-        event.defer.assert_not_called()
-        _updated_synchronous_node_count.assert_not_called()
-        _get_ips_to_remove.assert_not_called()
-        _remove_from_members_ips.assert_not_called()
-        _update_config.assert_not_called()
-        _update_relation_endpoints.assert_not_called()
-        assert isinstance(harness.charm.unit.status, ActiveStatus)
-
-        # Test when the unit is the leader, but the cluster hasn't initialized yet,
-        # or it was unable to set synchronous_node_count.
-        _remove_raft_member.reset_mock()
-        with harness.hooks_disabled():
-            harness.set_leader()
-        harness.charm._on_peer_relation_departed(event)
-        _remove_raft_member.assert_called_once_with(mock_ip_address)
->>>>>>> c9216a76
-        event.defer.assert_called_once()
-        _updated_synchronous_node_count.assert_not_called()
-        _get_ips_to_remove.assert_not_called()
-        _remove_from_members_ips.assert_not_called()
-        _update_config.assert_not_called()
-        _update_relation_endpoints.assert_not_called()
-        assert isinstance(harness.charm.unit.status, ActiveStatus)
-
         event.defer.reset_mock()
         _updated_synchronous_node_count.return_value = False
         with harness.hooks_disabled():
             harness.update_relation_data(
                 rel_id, harness.charm.app.name, {"cluster_initialised": "True"}
             )
-<<<<<<< HEAD
-        self.charm._on_peer_relation_departed(event)
-=======
         harness.charm._on_peer_relation_departed(event)
-        _remove_raft_member.assert_called_once_with(mock_ip_address)
->>>>>>> c9216a76
         event.defer.assert_called_once()
         _updated_synchronous_node_count.assert_called_once_with(1)
         _get_ips_to_remove.assert_not_called()
@@ -2385,14 +2318,8 @@
         # Test when there is more units in the cluster.
         event.defer.reset_mock()
         _updated_synchronous_node_count.reset_mock()
-<<<<<<< HEAD
-        self.harness.add_relation_unit(self.rel_id, f"{self.charm.app.name}/2")
-        self.charm._on_peer_relation_departed(event)
-=======
         harness.add_relation_unit(rel_id, f"{harness.charm.app.name}/2")
         harness.charm._on_peer_relation_departed(event)
-        _remove_raft_member.assert_called_once_with(mock_ip_address)
->>>>>>> c9216a76
         event.defer.assert_called_once()
         _updated_synchronous_node_count.assert_called_once_with(2)
         _get_ips_to_remove.assert_not_called()
@@ -2406,12 +2333,7 @@
         event.defer.reset_mock()
         _updated_synchronous_node_count.reset_mock()
         _updated_synchronous_node_count.return_value = True
-<<<<<<< HEAD
-        self.charm._on_peer_relation_departed(event)
-=======
         harness.charm._on_peer_relation_departed(event)
-        _remove_raft_member.assert_called_once_with(mock_ip_address)
->>>>>>> c9216a76
         event.defer.assert_not_called()
         _updated_synchronous_node_count.assert_called_once_with(2)
         _get_ips_to_remove.assert_called_once()
@@ -2427,12 +2349,7 @@
         ips_to_remove = ["2.2.2.2", "3.3.3.3"]
         _get_ips_to_remove.return_value = ips_to_remove
         _are_all_members_ready.return_value = False
-<<<<<<< HEAD
-        self.charm._on_peer_relation_departed(event)
-=======
         harness.charm._on_peer_relation_departed(event)
-        _remove_raft_member.assert_called_once_with(mock_ip_address)
->>>>>>> c9216a76
         event.defer.assert_called_once()
         _updated_synchronous_node_count.assert_called_once_with(2)
         _get_ips_to_remove.assert_called_once()
@@ -2446,12 +2363,7 @@
         _updated_synchronous_node_count.reset_mock()
         _get_ips_to_remove.reset_mock()
         _are_all_members_ready.return_value = True
-<<<<<<< HEAD
-        self.charm._on_peer_relation_departed(event)
-=======
         harness.charm._on_peer_relation_departed(event)
-        _remove_raft_member.assert_called_once_with(mock_ip_address)
->>>>>>> c9216a76
         event.defer.assert_not_called()
         _updated_synchronous_node_count.assert_called_once_with(2)
         _get_ips_to_remove.assert_called_once()
@@ -2468,12 +2380,7 @@
         _update_config.reset_mock()
         _update_relation_endpoints.reset_mock()
         _primary_endpoint.return_value = None
-<<<<<<< HEAD
-        self.charm._on_peer_relation_departed(event)
-=======
         harness.charm._on_peer_relation_departed(event)
-        _remove_raft_member.assert_called_once_with(mock_ip_address)
->>>>>>> c9216a76
         event.defer.assert_not_called()
         _updated_synchronous_node_count.assert_called_once_with(2)
         _get_ips_to_remove.assert_called_once()
