#!/usr/bin/env python3
# Copyright 2022 Canonical Ltd.
# See LICENSE file for licensing details.
import asyncio
import logging
import secrets
import string
from pathlib import Path

import psycopg2
import pytest
import yaml
from pytest_operator.plugin import OpsTest

from ..helpers import CHARM_SERIES, assert_sync_standbys, scale_application
from ..juju_ import juju_major_version
from .helpers import (
    build_connection_string,
    check_relation_data_existence,
    get_application_relation_data,
)

logger = logging.getLogger(__name__)

APPLICATION_APP_NAME = "postgresql-test-app"
DATABASE_APP_NAME = "database"
ANOTHER_DATABASE_APP_NAME = "another-database"
DATA_INTEGRATOR_APP_NAME = "data-integrator"
APP_NAMES = [APPLICATION_APP_NAME, DATABASE_APP_NAME, ANOTHER_DATABASE_APP_NAME]
DATABASE_APP_METADATA = yaml.safe_load(Path("./metadata.yaml").read_text())
FIRST_DATABASE_RELATION_NAME = "first-database"
SECOND_DATABASE_RELATION_NAME = "second-database"
MULTIPLE_DATABASE_CLUSTERS_RELATION_NAME = "multiple-database-clusters"
ALIASED_MULTIPLE_DATABASE_CLUSTERS_RELATION_NAME = "aliased-multiple-database-clusters"
NO_DATABASE_RELATION_NAME = "no-database"
INVALID_EXTRA_USER_ROLE_BLOCKING_MESSAGE = "invalid role(s) for extra user roles"


@pytest.mark.group(1)
@pytest.mark.abort_on_fail
async def test_deploy_charms(ops_test: OpsTest, charm):
    """Deploy both charms (application and database) to use in the tests."""
    # Deploy both charms (multiple units for each application to test that later they correctly
    # set data in the relation application databag using only the leader unit).
    async with ops_test.fast_forward():
        await asyncio.gather(
            ops_test.model.deploy(
                APPLICATION_APP_NAME,
                application_name=APPLICATION_APP_NAME,
                num_units=2,
                series=CHARM_SERIES,
                channel="edge",
            ),
            ops_test.model.deploy(
                charm,
                application_name=DATABASE_APP_NAME,
                num_units=1,
                series=CHARM_SERIES,
                config={"profile": "testing"},
            ),
            ops_test.model.deploy(
                charm,
                application_name=ANOTHER_DATABASE_APP_NAME,
                num_units=2,
                series=CHARM_SERIES,
                config={"profile": "testing"},
            ),
        )

        await ops_test.model.wait_for_idle(apps=APP_NAMES, status="active", timeout=3000)


@pytest.mark.group(1)
async def test_no_read_only_endpoint_in_standalone_cluster(ops_test: OpsTest):
    """Test that there is no read-only endpoint in a standalone cluster."""
    async with ops_test.fast_forward():
        # Ensure the cluster starts with only one member.
        # We can't scale down a running cluster to 1 unit because the way
        # Patroni raft implementation works (to scale from 2 units to 1 Patroni
        # needs at least one mode unit that run only raft to have quorum).
        assert len(ops_test.model.applications[DATABASE_APP_NAME].units) == 1

        # Relate the charms and wait for them exchanging some connection data.
        await ops_test.model.add_relation(
            f"{APPLICATION_APP_NAME}:{FIRST_DATABASE_RELATION_NAME}", DATABASE_APP_NAME
        )
        await ops_test.model.wait_for_idle(apps=APP_NAMES, status="active")

        # Check that on juju 3 we have secrets and no username and password in the rel databag
        if juju_major_version > 2:
            logger.info("checking for secrets")
            secret_uri, password = await asyncio.gather(
                get_application_relation_data(
                    ops_test,
                    APPLICATION_APP_NAME,
                    FIRST_DATABASE_RELATION_NAME,
                    "secret-user",
                ),
                get_application_relation_data(
                    ops_test,
                    APPLICATION_APP_NAME,
                    FIRST_DATABASE_RELATION_NAME,
                    "password",
                ),
            )
            assert secret_uri is not None
            assert password is None

        # Try to get the connection string of the database using the read-only endpoint.
        # It should not be available.
        assert await check_relation_data_existence(
            ops_test,
            APPLICATION_APP_NAME,
            FIRST_DATABASE_RELATION_NAME,
            "read-only-endpoints",
            exists=False,
        )


@pytest.mark.group(1)
async def test_read_only_endpoint_in_scaled_up_cluster(ops_test: OpsTest):
    """Test that there is read-only endpoint in a scaled up cluster."""
    async with ops_test.fast_forward():
        # Scale up the database.
        await scale_application(ops_test, DATABASE_APP_NAME, 2)

        # Try to get the connection string of the database using the read-only endpoint.
        # It should be available again.
        assert await check_relation_data_existence(
            ops_test,
            APPLICATION_APP_NAME,
            FIRST_DATABASE_RELATION_NAME,
            "read-only-endpoints",
            exists=True,
        )


@pytest.mark.group(1)
async def test_database_relation_with_charm_libraries(ops_test: OpsTest):
    """Test basic functionality of database relation interface."""
    # Get the connection string to connect to the database using the read/write endpoint.
    connection_string = await build_connection_string(
        ops_test, APPLICATION_APP_NAME, FIRST_DATABASE_RELATION_NAME
    )

    # Connect to the database using the read/write endpoint.
    with psycopg2.connect(connection_string) as connection, connection.cursor() as cursor:
        # Check that it's possible to write and read data from the database that
        # was created for the application.
        connection.autocommit = True
        cursor.execute("DROP TABLE IF EXISTS test;")
        cursor.execute("CREATE TABLE test(data TEXT);")
        cursor.execute("INSERT INTO test(data) VALUES('some data');")
        cursor.execute("SELECT data FROM test;")
        data = cursor.fetchone()
        assert data[0] == "some data"

        # Check the version that the application received is the same on the database server.
        cursor.execute("SELECT version();")
        data = cursor.fetchone()[0].split(" ")[1]

        # Get the version of the database and compare with the information that
        # was retrieved directly from the database.
        version = await get_application_relation_data(
            ops_test, APPLICATION_APP_NAME, FIRST_DATABASE_RELATION_NAME, "version"
        )
        assert version == data

    # Get the connection string to connect to the database using the read-only endpoint.
    connection_string = await build_connection_string(
        ops_test, APPLICATION_APP_NAME, FIRST_DATABASE_RELATION_NAME, read_only_endpoint=True
    )

    # Connect to the database using the read-only endpoint.
    with psycopg2.connect(connection_string) as connection, connection.cursor() as cursor:
        # Read some data.
        cursor.execute("SELECT data FROM test;")
        data = cursor.fetchone()
        assert data[0] == "some data"

        # Try to alter some data in a read-only transaction.
        with pytest.raises(psycopg2.errors.ReadOnlySqlTransaction):
            cursor.execute("DROP TABLE test;")


@pytest.mark.group(1)
async def test_user_with_extra_roles(ops_test: OpsTest):
    """Test superuser actions and the request for more permissions."""
    # Get the connection string to connect to the database.
    connection_string = await build_connection_string(
        ops_test, APPLICATION_APP_NAME, FIRST_DATABASE_RELATION_NAME
    )

    # Connect to the database.
    connection = psycopg2.connect(connection_string)
    connection.autocommit = True
    cursor = connection.cursor()

    # Test the user can create a database and another user.
    cursor.execute("CREATE DATABASE another_database;")
    cursor.execute("CREATE USER another_user WITH ENCRYPTED PASSWORD 'test-password';")

    cursor.close()
    connection.close()


@pytest.mark.group(1)
async def test_two_applications_doesnt_share_the_same_relation_data(ops_test: OpsTest):
    """Test that two different application connect to the database with different credentials."""
    # Set some variables to use in this test.
    another_application_app_name = "another-application"
    all_app_names = [another_application_app_name]
    all_app_names.extend(APP_NAMES)

    # Deploy another application.
    await ops_test.model.deploy(
        APPLICATION_APP_NAME,
        application_name=another_application_app_name,
        channel="edge",
    )
    await ops_test.model.wait_for_idle(apps=all_app_names, status="active")

    # Relate the new application with the database
    # and wait for them exchanging some connection data.
    await ops_test.model.add_relation(
        f"{another_application_app_name}:{FIRST_DATABASE_RELATION_NAME}", DATABASE_APP_NAME
    )
    await ops_test.model.wait_for_idle(apps=all_app_names, status="active")

    # Assert the two application have different relation (connection) data.
    application_connection_string = await build_connection_string(
        ops_test, APPLICATION_APP_NAME, FIRST_DATABASE_RELATION_NAME
    )
    another_application_connection_string = await build_connection_string(
        ops_test, another_application_app_name, FIRST_DATABASE_RELATION_NAME
    )

    assert application_connection_string != another_application_connection_string

    # Check that the user cannot access other databases.
    for application, other_application_database in [
        (APPLICATION_APP_NAME, "another_application_first_database"),
        (another_application_app_name, f"{APPLICATION_APP_NAME.replace('-', '_')}_first_database"),
    ]:
        connection_string = await build_connection_string(
            ops_test, application, FIRST_DATABASE_RELATION_NAME, database="postgres"
        )
        with pytest.raises(psycopg2.Error):
            psycopg2.connect(connection_string)
        connection_string = await build_connection_string(
            ops_test,
            application,
            FIRST_DATABASE_RELATION_NAME,
            database=other_application_database,
        )
        with pytest.raises(psycopg2.Error):
            psycopg2.connect(connection_string)


@pytest.mark.group(1)
async def test_an_application_can_connect_to_multiple_database_clusters(ops_test: OpsTest):
    """Test that an application can connect to different clusters of the same database."""
    # Relate the application with both database clusters
    # and wait for them exchanging some connection data.
    first_cluster_relation = await ops_test.model.add_relation(
        f"{APPLICATION_APP_NAME}:{MULTIPLE_DATABASE_CLUSTERS_RELATION_NAME}", DATABASE_APP_NAME
    )
    second_cluster_relation = await ops_test.model.add_relation(
        f"{APPLICATION_APP_NAME}:{MULTIPLE_DATABASE_CLUSTERS_RELATION_NAME}",
        ANOTHER_DATABASE_APP_NAME,
    )
    await ops_test.model.wait_for_idle(apps=APP_NAMES, status="active")

    # Retrieve the connection string to both database clusters using the relation aliases
    # and assert they are different.
    application_connection_string = await build_connection_string(
        ops_test,
        APPLICATION_APP_NAME,
        MULTIPLE_DATABASE_CLUSTERS_RELATION_NAME,
        relation_id=first_cluster_relation.id,
    )
    another_application_connection_string = await build_connection_string(
        ops_test,
        APPLICATION_APP_NAME,
        MULTIPLE_DATABASE_CLUSTERS_RELATION_NAME,
        relation_id=second_cluster_relation.id,
    )
    assert application_connection_string != another_application_connection_string


@pytest.mark.group(1)
async def test_an_application_can_connect_to_multiple_aliased_database_clusters(ops_test: OpsTest):
    """Test that an application can connect to different clusters of the same database."""
    # Relate the application with both database clusters
    # and wait for them exchanging some connection data.
    await asyncio.gather(
        ops_test.model.add_relation(
            f"{APPLICATION_APP_NAME}:{ALIASED_MULTIPLE_DATABASE_CLUSTERS_RELATION_NAME}",
            DATABASE_APP_NAME,
        ),
        ops_test.model.add_relation(
            f"{APPLICATION_APP_NAME}:{ALIASED_MULTIPLE_DATABASE_CLUSTERS_RELATION_NAME}",
            ANOTHER_DATABASE_APP_NAME,
        ),
    )
    await ops_test.model.wait_for_idle(apps=APP_NAMES, status="active")

    # Retrieve the connection string to both database clusters using the relation aliases
    # and assert they are different.
    application_connection_string = await build_connection_string(
        ops_test,
        APPLICATION_APP_NAME,
        ALIASED_MULTIPLE_DATABASE_CLUSTERS_RELATION_NAME,
        relation_alias="cluster1",
    )
    another_application_connection_string = await build_connection_string(
        ops_test,
        APPLICATION_APP_NAME,
        ALIASED_MULTIPLE_DATABASE_CLUSTERS_RELATION_NAME,
        relation_alias="cluster2",
    )
    assert application_connection_string != another_application_connection_string


@pytest.mark.group(1)
async def test_an_application_can_request_multiple_databases(ops_test: OpsTest):
    """Test that an application can request additional databases using the same interface."""
    # Relate the charms using another relation and wait for them exchanging some connection data.
    await ops_test.model.add_relation(
        f"{APPLICATION_APP_NAME}:{SECOND_DATABASE_RELATION_NAME}", DATABASE_APP_NAME
    )
    await ops_test.model.wait_for_idle(apps=APP_NAMES, status="active")

    # Get the connection strings to connect to both databases.
    first_database_connection_string = await build_connection_string(
        ops_test, APPLICATION_APP_NAME, FIRST_DATABASE_RELATION_NAME
    )
    second_database_connection_string = await build_connection_string(
        ops_test, APPLICATION_APP_NAME, SECOND_DATABASE_RELATION_NAME
    )

    # Assert the two application have different relation (connection) data.
    assert first_database_connection_string != second_database_connection_string


@pytest.mark.group(1)
@pytest.mark.abort_on_fail
async def test_relation_data_is_updated_correctly_when_scaling(ops_test: OpsTest):
    """Test that relation data, like connection data, is updated correctly when scaling."""
    # Retrieve the list of current database unit names.
    units_to_remove = [unit.name for unit in ops_test.model.applications[DATABASE_APP_NAME].units]

    async with ops_test.fast_forward(fast_interval="60s"):
        # Add two more units.
        await ops_test.model.applications[DATABASE_APP_NAME].add_units(2)
        await ops_test.model.wait_for_idle(
            apps=[DATABASE_APP_NAME], status="active", timeout=1500, wait_for_exact_units=4
        )

        assert_sync_standbys(
            ops_test.model.applications[DATABASE_APP_NAME].units[0].public_address, 2
        )

        # Remove the original units.
        await ops_test.model.applications[DATABASE_APP_NAME].destroy_units(*units_to_remove)
        await ops_test.model.wait_for_idle(
<<<<<<< HEAD
            apps=[DATABASE_APP_NAME],
            status="active",
            timeout=1500,
            wait_for_exact_units=2,
            raise_on_error=False,
=======
            apps=[DATABASE_APP_NAME], status="active", timeout=1500, wait_for_exact_units=2
>>>>>>> 57826946
        )

        # Get the updated connection data and assert it can be used
        # to write and read some data properly.
        primary_connection_string = await build_connection_string(
            ops_test, APPLICATION_APP_NAME, FIRST_DATABASE_RELATION_NAME
        )
        replica_connection_string = await build_connection_string(
            ops_test, APPLICATION_APP_NAME, FIRST_DATABASE_RELATION_NAME, read_only_endpoint=True
        )

        # Connect to the database using the primary connection string.
        with psycopg2.connect(primary_connection_string) as connection:
            connection.autocommit = True
            with connection.cursor() as cursor:
                # Check that it's possible to write and read data from the database that
                # was created for the application.
                cursor.execute("DROP TABLE IF EXISTS test;")
                cursor.execute("CREATE TABLE test(data TEXT);")
                cursor.execute("INSERT INTO test(data) VALUES('some data');")
                cursor.execute("SELECT data FROM test;")
                data = cursor.fetchone()
                assert data[0] == "some data"
        connection.close()

        # Connect to the database using the replica endpoint.
        with psycopg2.connect(replica_connection_string) as connection:
            with connection.cursor() as cursor:
                # Read some data.
                cursor.execute("SELECT data FROM test;")
                data = cursor.fetchone()
                assert data[0] == "some data"

                # Try to alter some data in a read-only transaction.
                with pytest.raises(psycopg2.errors.ReadOnlySqlTransaction):
                    cursor.execute("DROP TABLE test;")
        connection.close()

    async with ops_test.fast_forward():
        # Remove the relation and test that its user was deleted
        # (by checking that the connection string doesn't work anymore).
        await ops_test.model.applications[DATABASE_APP_NAME].remove_relation(
            f"{DATABASE_APP_NAME}:database",
            f"{APPLICATION_APP_NAME}:{FIRST_DATABASE_RELATION_NAME}",
        )
        await ops_test.model.wait_for_idle(apps=[DATABASE_APP_NAME], status="active", timeout=1000)
        with pytest.raises(psycopg2.OperationalError):
            psycopg2.connect(primary_connection_string)


@pytest.mark.group(1)
async def test_relation_with_no_database_name(ops_test: OpsTest):
    """Test that a relation with no database name doesn't block the charm."""
    async with ops_test.fast_forward():
        # Relate the charms using a relation that doesn't provide a database name.
        await ops_test.model.add_relation(
            f"{APPLICATION_APP_NAME}:{NO_DATABASE_RELATION_NAME}", DATABASE_APP_NAME
        )
        await ops_test.model.wait_for_idle(apps=APP_NAMES, status="active", raise_on_blocked=True)

        # Break the relation.
        await ops_test.model.applications[DATABASE_APP_NAME].remove_relation(
            f"{DATABASE_APP_NAME}", f"{APPLICATION_APP_NAME}:{NO_DATABASE_RELATION_NAME}"
        )
        await ops_test.model.wait_for_idle(apps=APP_NAMES, status="active", raise_on_blocked=True)


@pytest.mark.group(1)
async def test_admin_role(ops_test: OpsTest):
    """Test that the admin role gives access to all the databases."""
    all_app_names = [DATA_INTEGRATOR_APP_NAME]
    all_app_names.extend(APP_NAMES)
    async with ops_test.fast_forward():
        await ops_test.model.deploy(DATA_INTEGRATOR_APP_NAME)
        await ops_test.model.wait_for_idle(apps=[DATA_INTEGRATOR_APP_NAME], status="blocked")
        await ops_test.model.applications[DATA_INTEGRATOR_APP_NAME].set_config(
            {
                "database-name": DATA_INTEGRATOR_APP_NAME.replace("-", "_"),
                "extra-user-roles": "admin",
            }
        )
        await ops_test.model.wait_for_idle(apps=[DATA_INTEGRATOR_APP_NAME], status="blocked")
        await ops_test.model.add_relation(DATA_INTEGRATOR_APP_NAME, DATABASE_APP_NAME)
        await ops_test.model.wait_for_idle(apps=all_app_names, status="active")

    # Check that the user can access all the databases.
    for database in [
        "postgres",
        f"{APPLICATION_APP_NAME.replace('-', '_')}_first_database",
        "another_application_first_database",
    ]:
        logger.info(f"connecting to the following database: {database}")
        connection_string = await build_connection_string(
            ops_test, DATA_INTEGRATOR_APP_NAME, "postgresql", database=database
        )
        connection = None
        should_fail = False
        try:
            with psycopg2.connect(connection_string) as connection, connection.cursor() as cursor:
                # Check the version that the application received is the same on the
                # database server.
                cursor.execute("SELECT version();")
                data = cursor.fetchone()[0].split(" ")[1]

                # Get the version of the database and compare with the information that
                # was retrieved directly from the database.
                version = await get_application_relation_data(
                    ops_test, DATA_INTEGRATOR_APP_NAME, "postgresql", "version"
                )
                assert version == data

                # Write some data (it should fail in the "postgres" database).
                random_name = (
                    f"test_{''.join(secrets.choice(string.ascii_lowercase) for _ in range(10))}"
                )
                should_fail = database == "postgres"
                cursor.execute(f"CREATE TABLE {random_name}(data TEXT);")
                if should_fail:
                    assert (
                        False
                    ), f"failed to run a statement in the following database: {database}"
        except psycopg2.errors.InsufficientPrivilege as e:
            if not should_fail:
                logger.exception(e)
                assert (
                    False
                ), f"failed to connect to or run a statement in the following database: {database}"
        finally:
            if connection is not None:
                connection.close()

    # Test the creation and deletion of databases.
    connection_string = await build_connection_string(
        ops_test, DATA_INTEGRATOR_APP_NAME, "postgresql", database="postgres"
    )
    connection = psycopg2.connect(connection_string)
    connection.autocommit = True
    cursor = connection.cursor()
    random_name = f"test_{''.join(secrets.choice(string.ascii_lowercase) for _ in range(10))}"
    cursor.execute(f"CREATE DATABASE {random_name};")
    cursor.execute(f"DROP DATABASE {random_name};")
    try:
        cursor.execute("DROP DATABASE postgres;")
        assert False, "the admin extra user role was able to drop the `postgres` system database"
    except psycopg2.errors.InsufficientPrivilege:
        # Ignore the error, as the admin extra user role mustn't be able to drop
        # the "postgres" system database.
        pass
    finally:
        connection.close()


@pytest.mark.group(1)
async def test_invalid_extra_user_roles(ops_test: OpsTest):
    async with ops_test.fast_forward():
        # Remove the relation between the database and the first data integrator.
        await ops_test.model.applications[DATABASE_APP_NAME].remove_relation(
            DATABASE_APP_NAME, DATA_INTEGRATOR_APP_NAME
        )
        await ops_test.model.wait_for_idle(apps=APP_NAMES, status="active", raise_on_blocked=True)

        another_data_integrator_app_name = f"another-{DATA_INTEGRATOR_APP_NAME}"
        data_integrator_apps_names = [DATA_INTEGRATOR_APP_NAME, another_data_integrator_app_name]
        await ops_test.model.deploy(
            DATA_INTEGRATOR_APP_NAME, application_name=another_data_integrator_app_name
        )
        await ops_test.model.wait_for_idle(
            apps=[another_data_integrator_app_name], status="blocked"
        )
        for app in data_integrator_apps_names:
            await ops_test.model.applications[app].set_config(
                {
                    "database-name": app.replace("-", "_"),
                    "extra-user-roles": "test",
                }
            )
        await ops_test.model.wait_for_idle(apps=data_integrator_apps_names, status="blocked")
        for app in data_integrator_apps_names:
            await ops_test.model.add_relation(f"{app}:postgresql", f"{DATABASE_APP_NAME}:database")
        await ops_test.model.wait_for_idle(apps=[DATABASE_APP_NAME])
        await ops_test.model.block_until(
            lambda: any(
                unit.workload_status_message == INVALID_EXTRA_USER_ROLE_BLOCKING_MESSAGE
                for unit in ops_test.model.applications[DATABASE_APP_NAME].units
            ),
            timeout=1000,
        )

        # Verify that the charm remains blocked if there are still other relations with invalid
        # extra user roles.
        await ops_test.model.applications[DATABASE_APP_NAME].destroy_relation(
            f"{DATABASE_APP_NAME}:database", f"{DATA_INTEGRATOR_APP_NAME}:postgresql"
        )
        await ops_test.model.wait_for_idle(apps=[DATABASE_APP_NAME])
        ops_test.model.block_until(
            lambda: any(
                unit.workload_status_message == INVALID_EXTRA_USER_ROLE_BLOCKING_MESSAGE
                for unit in ops_test.model.applications[DATABASE_APP_NAME].units
            ),
            timeout=1000,
        )

        # Verify that active status is restored after all relations are removed.
        await ops_test.model.applications[DATABASE_APP_NAME].destroy_relation(
            f"{DATABASE_APP_NAME}:database", f"{another_data_integrator_app_name}:postgresql"
        )
        await ops_test.model.wait_for_idle(
            apps=[DATABASE_APP_NAME],
            status="active",
            raise_on_blocked=False,
            timeout=1000,
        )<|MERGE_RESOLUTION|>--- conflicted
+++ resolved
@@ -364,15 +364,11 @@
         # Remove the original units.
         await ops_test.model.applications[DATABASE_APP_NAME].destroy_units(*units_to_remove)
         await ops_test.model.wait_for_idle(
-<<<<<<< HEAD
             apps=[DATABASE_APP_NAME],
             status="active",
             timeout=1500,
             wait_for_exact_units=2,
             raise_on_error=False,
-=======
-            apps=[DATABASE_APP_NAME], status="active", timeout=1500, wait_for_exact_units=2
->>>>>>> 57826946
         )
 
         # Get the updated connection data and assert it can be used
