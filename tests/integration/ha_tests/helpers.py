# Copyright 2022 Canonical Ltd.
# See LICENSE file for licensing details.
import logging
import os
import random
import subprocess
from pathlib import Path
from tempfile import mkstemp
from typing import Dict, Optional, Set, Tuple

import psycopg2
import requests
import yaml
from juju.model import Model
from pytest_operator.plugin import OpsTest
from tenacity import (
    RetryError,
    Retrying,
    retry,
    stop_after_attempt,
    stop_after_delay,
    wait_fixed,
)

from ..helpers import (
    APPLICATION_NAME,
    db_connect,
    get_patroni_cluster,
    get_unit_address,
    run_command_on_unit,
)

logger = logging.getLogger(__name__)

METADATA = yaml.safe_load(Path("./metadata.yaml").read_text())
PORT = 5432
APP_NAME = METADATA["name"]
SERVICE_NAME = "snap.charmed-postgresql.patroni.service"
PATRONI_SERVICE_DEFAULT_PATH = f"/etc/systemd/system/{SERVICE_NAME}"
RESTART_CONDITION = "no"
ORIGINAL_RESTART_CONDITION = "always"


class MemberNotListedOnClusterError(Exception):
    """Raised when a member is not listed in the cluster."""


class MemberNotUpdatedOnClusterError(Exception):
    """Raised when a member is not yet updated in the cluster."""


class ProcessError(Exception):
    """Raised when a process fails."""


class ProcessRunningError(Exception):
    """Raised when a process is running when it is not expected to be."""


async def are_all_db_processes_down(ops_test: OpsTest, process: str) -> bool:
    """Verifies that all units of the charm do not have the DB process running."""
    app = await app_name(ops_test)
    if "/" in process:
        pgrep_cmd = ("pgrep", "-f", process)
    else:
        pgrep_cmd = ("pgrep", "-x", process)

    try:
        for attempt in Retrying(stop=stop_after_delay(60), wait=wait_fixed(3)):
            with attempt:
                for unit in ops_test.model.applications[app].units:
                    _, processes, _ = await ops_test.juju("ssh", unit.name, *pgrep_cmd)

                    # Splitting processes by "\n" results in one or more empty lines, hence we
                    # need to process these lines accordingly.
                    processes = [proc for proc in processes.split("\n") if len(proc) > 0]

                    # If something was returned, there is a running process.
                    if len(processes) > 0:
                        raise ProcessRunningError
    except RetryError:
        return False

    return True


<<<<<<< HEAD
async def are_writes_increasing(ops_test, down_unit: str = None, extra_model: Model = None) -> None:
    """Verify new writes are continuing by counting the number of writes."""
    writes, _ = await count_writes(ops_test, down_unit=down_unit, extra_model=extra_model)
    for member, count in writes.items():
        for attempt in Retrying(stop=stop_after_delay(60 * 3), wait=wait_fixed(3)):
            with attempt:
                more_writes, _ = await count_writes(ops_test, down_unit=down_unit, extra_model=extra_model)
                assert (
                        more_writes[member] > count
                ), f"{member}: writes not continuing to DB (current writes: {more_writes[member]} - previous writes: {count})"
=======
async def are_writes_increasing(
    ops_test, down_unit: str = None, use_ip_from_inside: bool = False
) -> None:
    """Verify new writes are continuing by counting the number of writes."""
    writes, _ = await count_writes(
        ops_test, down_unit=down_unit, use_ip_from_inside=use_ip_from_inside
    )
    for member, count in writes.items():
        for attempt in Retrying(stop=stop_after_delay(60 * 3), wait=wait_fixed(3)):
            with attempt:
                more_writes, _ = await count_writes(
                    ops_test, down_unit=down_unit, use_ip_from_inside=use_ip_from_inside
                )
                assert more_writes[member] > count, f"{member}: writes not continuing to DB"
>>>>>>> 7ec5f9bd


async def app_name(
    ops_test: OpsTest, application_name: str = "postgresql", model: Model = None
) -> Optional[str]:
    """Returns the name of the cluster running PostgreSQL.

    This is important since not all deployments of the PostgreSQL charm have the application name
    "postgresql".

    Note: if multiple clusters are running PostgreSQL this will return the one first found.
    """
    if model is None:
        model = ops_test.model
    status = await model.get_status()
    for app in model.applications:
        if application_name in status["applications"][app]["charm"]:
            return app

    return None


async def change_patroni_setting(
    ops_test: OpsTest, setting: str, value: int, use_random_unit: bool = False
) -> None:
    """Change the value of one of the Patroni settings.

    Args:
        ops_test: ops_test instance.
        setting: the name of the setting.
        value: the value to assign to the setting.
        use_random_unit: whether to use a random unit (default is False,
            so it uses the primary)
    """
    for attempt in Retrying(stop=stop_after_delay(30 * 2), wait=wait_fixed(3)):
        with attempt:
            app = await app_name(ops_test)
            if use_random_unit:
                unit = get_random_unit(ops_test, app)
                unit_ip = get_unit_address(ops_test, unit)
            else:
                primary_name = await get_primary(ops_test, app)
                unit_ip = get_unit_address(ops_test, primary_name)
            requests.patch(
                f"http://{unit_ip}:8008/config",
                json={setting: value},
            )


async def change_wal_settings(
    ops_test: OpsTest, unit_name: str, max_wal_size: int, min_wal_size, wal_keep_segments
) -> None:
    """Change WAL settings in the unit.

    Args:
        ops_test: ops_test instance.
        unit_name: name of the unit to change the WAL settings.
        max_wal_size: maximum amount of WAL to keep (MB).
        min_wal_size: minimum amount of WAL to keep (MB).
        wal_keep_segments: number of WAL segments to keep.
    """
    for attempt in Retrying(stop=stop_after_delay(30 * 2), wait=wait_fixed(3)):
        with attempt:
            unit_ip = get_unit_address(ops_test, unit_name)
            requests.patch(
                f"http://{unit_ip}:8008/config",
                json={
                    "postgresql": {
                        "parameters": {
                            "max_wal_size": max_wal_size,
                            "min_wal_size": min_wal_size,
                            "wal_keep_segments": wal_keep_segments,
                        }
                    }
                },
            )


async def is_cluster_updated(
    ops_test: OpsTest, primary_name: str, use_ip_from_inside: bool = False
) -> None:
    # Verify that the old primary is now a replica.
    logger.info("checking that the former primary is now a replica")
    assert await is_replica(
        ops_test, primary_name, use_ip_from_inside
    ), "there are more than one primary in the cluster."

    # Verify that all units are part of the same cluster.
    logger.info("checking that all units are part of the same cluster")
    member_ips = await fetch_cluster_members(ops_test, use_ip_from_inside)
    app = primary_name.split("/")[0]
    ip_addresses = [
        await (
            get_ip_from_inside_the_unit(ops_test, unit.name)
            if use_ip_from_inside
            else get_unit_ip(ops_test, unit.name)
        )
        for unit in ops_test.model.applications[app].units
    ]
    assert set(member_ips) == set(ip_addresses), "not all units are part of the same cluster."

    # Verify that no writes to the database were missed after stopping the writes.
    logger.info("checking that no writes to the database were missed after stopping the writes")
    total_expected_writes = await check_writes(ops_test, use_ip_from_inside)

    # Verify that old primary is up-to-date.
    logger.info("checking that the former primary is up to date with the cluster after restarting")
    assert await is_secondary_up_to_date(
        ops_test, primary_name, total_expected_writes, use_ip_from_inside
    ), "secondary not up to date with the cluster after restarting."


<<<<<<< HEAD
async def check_writes(ops_test, extra_model: Model = None) -> int:
    """Gets the total writes from the test charm and compares to the writes from db."""
    total_expected_writes = await stop_continuous_writes(ops_test)
    actual_writes, max_number_written = await count_writes(ops_test, extra_model=extra_model)
=======
async def check_writes(ops_test, use_ip_from_inside: bool = False) -> int:
    """Gets the total writes from the test charm and compares to the writes from db."""
    total_expected_writes = await stop_continuous_writes(ops_test)
    actual_writes, max_number_written = await count_writes(
        ops_test, use_ip_from_inside=use_ip_from_inside
    )
>>>>>>> 7ec5f9bd
    for member, count in actual_writes.items():
        print(f"member: {member}, count: {count}, max_number_written: {max_number_written[member]}, total_expected_writes: {total_expected_writes}")
        assert (
            count == max_number_written[member]
        ), f"{member}: writes to the db were missed: count of actual writes different from the max number written."
        assert total_expected_writes == count, f"{member}: writes to the db were missed."
    return total_expected_writes


async def count_writes(
<<<<<<< HEAD
    ops_test: OpsTest, down_unit: str = None, extra_model: Model = None
=======
    ops_test: OpsTest, down_unit: str = None, use_ip_from_inside: bool = False
>>>>>>> 7ec5f9bd
) -> Tuple[Dict[str, int], Dict[str, int]]:
    """Count the number of writes in the database."""
    app = await app_name(ops_test)
    password = await get_password(ops_test, app, down_unit)
<<<<<<< HEAD
    members = []
    for model in [ops_test.model, extra_model]:
        if model is None:
            continue
        for unit in model.applications[app].units:
            if unit.name != down_unit:
                members_data = get_patroni_cluster(await get_unit_ip(ops_test, unit.name))["members"]
                for index, member_data in enumerate(members_data):
                    members_data[index]["model"] = model.info.name
                members.extend(members_data)
                break
=======
    for unit in ops_test.model.applications[app].units:
        if unit.name != down_unit:
            cluster = get_patroni_cluster(
                await (
                    get_ip_from_inside_the_unit(ops_test, unit.name)
                    if use_ip_from_inside
                    else get_unit_ip(ops_test, unit.name)
                )
            )
            break
>>>>>>> 7ec5f9bd
    down_ips = []
    if down_unit:
        for unit in ops_test.model.applications[app].units:
            if unit.name == down_unit:
                down_ips.append(unit.public_address)
                down_ips.append(await get_unit_ip(ops_test, unit.name))
    count = {}
    maximum = {}
    for member in members:
        if member["role"] != "replica" and member["host"] not in down_ips:
            host = member["host"]

            connection_string = (
                f"dbname='{APPLICATION_NAME.replace('-', '_')}_first_database' user='operator'"
                f" host='{host}' password='{password}' connect_timeout=10"
            )

            member_name = f'{member["model"]}.{member["name"]}'
            connection = None
            try:
                with psycopg2.connect(
                    connection_string
                ) as connection, connection.cursor() as cursor:
                    cursor.execute("SELECT COUNT(number), MAX(number) FROM continuous_writes;")
                    results = cursor.fetchone()
                    count[member_name] = results[0]
                    maximum[member_name] = results[1]
            except psycopg2.Error:
                # Error raised when the connection is not possible.
                count[member_name] = -1
                maximum[member_name] = -1
            finally:
                if connection is not None:
                    connection.close()
    return count, maximum


def cut_network_from_unit(machine_name: str) -> None:
    """Cut network from a lxc container.

    Args:
        machine_name: lxc container hostname
    """
    # apply a mask (device type `none`)
    cut_network_command = f"lxc config device add {machine_name} eth0 none"
    subprocess.check_call(cut_network_command.split())


def cut_network_from_unit_without_ip_change(machine_name: str) -> None:
    """Cut network from a lxc container (without causing the change of the unit IP address).

    Args:
        machine_name: lxc container hostname
    """
    override_command = f"lxc config device override {machine_name} eth0"
    try:
        subprocess.check_call(override_command.split())
    except subprocess.CalledProcessError:
        # Ignore if the interface was already overridden.
        pass
    limit_set_command = f"lxc config device set {machine_name} eth0 limits.egress=0kbit"
    subprocess.check_call(limit_set_command.split())
    limit_set_command = f"lxc config device set {machine_name} eth0 limits.ingress=1kbit"
    subprocess.check_call(limit_set_command.split())
    limit_set_command = f"lxc config set {machine_name} limits.network.priority=10"
    subprocess.check_call(limit_set_command.split())


async def fetch_cluster_members(ops_test: OpsTest, use_ip_from_inside: bool = False):
    """Fetches the IPs listed by Patroni as cluster members.

    Args:
        ops_test: OpsTest instance.
        use_ip_from_inside: whether to use the IP from inside the unit.
    """
    app = await app_name(ops_test)
    member_ips = {}
    for unit in ops_test.model.applications[app].units:
        unit_ip = await (
            get_ip_from_inside_the_unit(ops_test, unit.name)
            if use_ip_from_inside
            else get_unit_ip(ops_test, unit.name)
        )
        cluster_info = requests.get(f"http://{unit_ip}:8008/cluster")
        if len(member_ips) > 0:
            # If the list of members IPs was already fetched, also compare the
            # list provided by other members.
            assert member_ips == {
                member["host"] for member in cluster_info.json()["members"]
            }, "members report different lists of cluster members."
        else:
            member_ips = {member["host"] for member in cluster_info.json()["members"]}
    return member_ips


async def get_controller_machine(ops_test: OpsTest) -> str:
    """Return controller machine hostname.

    Args:
        ops_test: The ops test framework instance

    Returns:
        Controller hostname (str)
    """
    _, raw_controller, _ = await ops_test.juju("show-controller")

    controller = yaml.safe_load(raw_controller.strip())

    return [
        machine.get("instance-id")
        for machine in controller[ops_test.controller_name]["controller-machines"].values()
    ][0]


async def get_ip_from_inside_the_unit(ops_test: OpsTest, unit_name: str) -> str:
    command = f"exec --unit {unit_name} -- hostname -I"
    return_code, stdout, stderr = await ops_test.juju(*command.split())
    if return_code != 0:
        raise ProcessError(
            "Expected command %s to succeed instead it failed: %s %s", command, return_code, stderr
        )
    return stdout.splitlines()[0].strip()


async def get_patroni_setting(ops_test: OpsTest, setting: str) -> Optional[int]:
    """Get the value of one of the integer Patroni settings.

    Args:
        ops_test: ops_test instance.
        setting: the name of the setting.

    Returns:
        the value of the configuration or None if it's using the default value.
    """
    for attempt in Retrying(stop=stop_after_delay(30 * 2), wait=wait_fixed(3)):
        with attempt:
            app = await app_name(ops_test)
            primary_name = await get_primary(ops_test, app)
            unit_ip = get_unit_address(ops_test, primary_name)
            configuration_info = requests.get(f"http://{unit_ip}:8008/config")
            value = configuration_info.json().get(setting)
            return int(value) if value is not None else None


async def get_postgresql_parameter(ops_test: OpsTest, parameter_name: str) -> Optional[int]:
    """Get the value of a PostgreSQL parameter from Patroni API.

    Args:
        ops_test: ops_test instance.
        parameter_name: the name of the parameter to get the value for.

    Returns:
        the value of the requested PostgreSQL parameter.
    """
    for attempt in Retrying(stop=stop_after_delay(60), wait=wait_fixed(3)):
        with attempt:
            app = await app_name(ops_test)
            primary_name = await get_primary(ops_test, app)
            unit_ip = get_unit_address(ops_test, primary_name)
            configuration_info = requests.get(f"http://{unit_ip}:8008/config")
            postgresql_dict = configuration_info.json().get("postgresql")
            if postgresql_dict is None:
                return None
            parameters = postgresql_dict.get("parameters")
            if parameters is None:
                return None
            parameter_value = parameters.get(parameter_name)
            return parameter_value


def get_random_unit(ops_test: OpsTest, app: str) -> str:
    """Returns a random unit name."""
    return random.choice(ops_test.model.applications[app].units).name


async def get_standby_leader(model: Model, application_name: str) -> str:
    """Get the standby leader name.

    Args:
        model: the model instance.
        application_name: the name of the application to get the value for.

    Returns:
        the name of the standby leader.
    """
    status = await model.get_status()
    first_unit_ip = list(status["applications"][application_name]["units"].values())[0]["address"]
    cluster = get_patroni_cluster(first_unit_ip)
    for member in cluster["members"]:
        if member["role"] == "standby_leader":
            return member["name"]


async def get_sync_standby(model: Model, application_name: str) -> str:
    """Get the sync_standby name.

    Args:
        model: the model instance.
        application_name: the name of the application to get the value for.

    Returns:
        the name of the sync standby.
    """
    status = await model.get_status()
    first_unit_ip = list(status["applications"][application_name]["units"].values())[0]["address"]
    cluster = get_patroni_cluster(first_unit_ip)
    for member in cluster["members"]:
        if member["role"] == "sync_standby":
            return member["name"]


async def get_password(ops_test: OpsTest, app: str, down_unit: str = None) -> str:
    """Use the charm action to retrieve the password from provided application.

    Returns:
        string with the password stored on the peer relation databag.
    """
    # Can retrieve from any unit running unit, so we pick the first.
    for unit in ops_test.model.applications[app].units:
        if unit.name != down_unit:
            unit_name = unit.name
            break
    action = await ops_test.model.units.get(unit_name).run_action("get-password")
    action = await action.wait()
    return action.results["password"]


async def get_unit_ip(ops_test: OpsTest, unit_name: str, model: Model = None) -> str:
    """Wrapper for getting unit ip.

    Args:
        ops_test: The ops test object passed into every test case
        unit_name: The name of the unit to get the address
        model: Optional model instance to use
    Returns:
        The (str) ip of the unit
    """
    if model is None:
        application = unit_name.split("/")[0]
        for unit in ops_test.model.applications[application].units:
            if unit.name == unit_name:
                break
        return await instance_ip(ops_test, unit.machine.hostname)
    else:
        return get_unit_address(ops_test, unit_name)


@retry(stop=stop_after_attempt(8), wait=wait_fixed(15), reraise=True)
async def is_connection_possible(
    ops_test: OpsTest, unit_name: str, use_ip_from_inside: bool = False
) -> bool:
    """Test a connection to a PostgreSQL server."""
    app = unit_name.split("/")[0]
    password = await get_password(ops_test, app, unit_name)
    address = await (
        get_ip_from_inside_the_unit(ops_test, unit_name)
        if use_ip_from_inside
        else get_unit_ip(ops_test, unit_name)
    )
    try:
        for attempt in Retrying(stop=stop_after_delay(60), wait=wait_fixed(3)):
            with attempt:
                with db_connect(
                    host=address, password=password
                ) as connection, connection.cursor() as cursor:
                    cursor.execute("SELECT 1;")
                    success = cursor.fetchone()[0] == 1
                connection.close()
                return success
    except (psycopg2.Error, RetryError):
        # Error raised when the connection is not possible.
        return False


def is_machine_reachable_from(origin_machine: str, target_machine: str) -> bool:
    """Test network reachability between hosts.

    Args:
        origin_machine: hostname of the machine to test connection from
        target_machine: hostname of the machine to test connection to
    """
    try:
        subprocess.check_call(f"lxc exec {origin_machine} -- ping -c 3 {target_machine}".split())
        return True
    except subprocess.CalledProcessError:
        return False


async def is_replica(ops_test: OpsTest, unit_name: str, use_ip_from_inside: bool = False) -> bool:
    """Returns whether the unit a replica in the cluster."""
    unit_ip = await (
        get_ip_from_inside_the_unit(ops_test, unit_name)
        if use_ip_from_inside
        else get_unit_ip(ops_test, unit_name)
    )
    member_name = unit_name.replace("/", "-")

    try:
        for attempt in Retrying(stop=stop_after_delay(60 * 3), wait=wait_fixed(3)):
            with attempt:
                cluster_info = requests.get(f"http://{unit_ip}:8008/cluster")

                # The unit may take some time to be listed on Patroni REST API cluster endpoint.
                if member_name not in {
                    member["name"] for member in cluster_info.json()["members"]
                }:
                    raise MemberNotListedOnClusterError()

                for member in cluster_info.json()["members"]:
                    if member["name"] == member_name:
                        role = member["role"]

                # A member that restarted has the DB process stopped may
                # take some time to know that a new primary was elected.
                if role != "leader":
                    return True
                else:
                    raise MemberNotUpdatedOnClusterError()
    except RetryError:
        return False


async def instance_ip(ops_test: OpsTest, instance: str) -> str:
    """Translate juju instance name to IP.

    Args:
        ops_test: pytest ops test helper
        instance: The name of the instance

    Returns:
        The (str) IP address of the instance
    """
    _, output, _ = await ops_test.juju("machines")

    for line in output.splitlines():
        if instance in line:
            return line.split()[2]


async def get_primary(ops_test: OpsTest, app, down_unit: str = None) -> str:
    """Use the charm action to retrieve the primary from provided application.

    Args:
        ops_test: OpsTest instance.
        app: database application name.
        down_unit: unit that is offline and the action won't run on.

    Returns:
        primary unit name.
    """
    for unit in ops_test.model.applications[app].units:
        if unit.name != down_unit:
            break

    for attempt in Retrying(stop=stop_after_delay(60 * 3), wait=wait_fixed(3)):
        with attempt:
            # Can retrieve from any unit running unit, so we pick the first.
            action = await unit.run_action("get-primary")
            action = await action.wait()
            assert action.results["primary"] is not None and action.results["primary"] != "None"
            return action.results["primary"]


async def list_wal_files(ops_test: OpsTest, app: str) -> Set:
    """Returns the list of WAL segment files in each unit."""
    units = [unit.name for unit in ops_test.model.applications[app].units]
    command = "ls -1 /var/snap/charmed-postgresql/common/var/lib/postgresql/pg_wal/"
    files = {}
    for unit in units:
        stdout = await run_command_on_unit(ops_test, unit, command)
        files[unit] = stdout.splitlines()
        files[unit] = {
            i for i in files[unit] if ".history" not in i and i != "" and i != "archive_status"
        }
    return files


async def send_signal_to_process(
    ops_test: OpsTest, unit_name: str, process: str, signal: str
) -> None:
    """Kills process on the unit according to the provided kill code."""
    # Killing the only instance can be disastrous.
    app = await app_name(ops_test)
    if len(ops_test.model.applications[app].units) < 2:
        await ops_test.model.applications[app].add_unit(count=1)
        await ops_test.model.wait_for_idle(apps=[app], status="active", timeout=1000)

    if "/" in process:
        opt = "-f"
    else:
        opt = "-x"

    command = f"exec --unit {unit_name} -- pkill --signal {signal} {opt} {process}"

    # Send the signal.
    return_code, _, _ = await ops_test.juju(*command.split())
    if signal != "SIGCONT" and return_code != 0:
        raise ProcessError(
            "Expected command %s to succeed instead it failed: %s",
            command,
            return_code,
        )


async def is_postgresql_ready(ops_test, unit_name: str, use_ip_from_inside: bool = False) -> bool:
    """Verifies a PostgreSQL instance is running and available."""
    unit_ip = (
        (await get_ip_from_inside_the_unit(ops_test, unit_name))
        if use_ip_from_inside
        else get_unit_address(ops_test, unit_name)
    )
    try:
        for attempt in Retrying(stop=stop_after_delay(60 * 5), wait=wait_fixed(3)):
            with attempt:
                instance_health_info = requests.get(f"http://{unit_ip}:8008/health")
                assert instance_health_info.status_code == 200
    except RetryError:
        return False

    return True


def restore_network_for_unit(machine_name: str) -> None:
    """Restore network from a lxc container.

    Args:
        machine_name: lxc container hostname
    """
    # remove mask from eth0
    restore_network_command = f"lxc config device remove {machine_name} eth0"
    subprocess.check_call(restore_network_command.split())


def restore_network_for_unit_without_ip_change(machine_name: str) -> None:
    """Restore network from a lxc container (without causing the change of the unit IP address).

    Args:
        machine_name: lxc container hostname
    """
    limit_set_command = f"lxc config device set {machine_name} eth0 limits.egress="
    subprocess.check_call(limit_set_command.split())
    limit_set_command = f"lxc config device set {machine_name} eth0 limits.ingress="
    subprocess.check_call(limit_set_command.split())
    limit_set_command = f"lxc config set {machine_name} limits.network.priority="
    subprocess.check_call(limit_set_command.split())


async def is_secondary_up_to_date(
    ops_test: OpsTest, unit_name: str, expected_writes: int, use_ip_from_inside: bool = False
) -> bool:
    """Checks if secondary is up-to-date with the cluster.

    Retries over the period of one minute to give secondary adequate time to copy over data.
    """
    app = await app_name(ops_test)
    password = await get_password(ops_test, app)
    host = [
        await (
            get_ip_from_inside_the_unit(ops_test, unit.name)
            if use_ip_from_inside
            else get_unit_ip(ops_test, unit.name)
        )
        for unit in ops_test.model.applications[app].units
        if unit.name == unit_name
    ][0]
    connection_string = (
        f"dbname='{APPLICATION_NAME.replace('-', '_')}_first_database' user='operator'"
        f" host='{host}' password='{password}' connect_timeout=10"
    )

    try:
        for attempt in Retrying(stop=stop_after_delay(60 * 3), wait=wait_fixed(3)):
            with attempt:
                with psycopg2.connect(
                    connection_string
                ) as connection, connection.cursor() as cursor:
                    cursor.execute("SELECT COUNT(number), MAX(number) FROM continuous_writes;")
                    results = cursor.fetchone()
                    assert results[0] == expected_writes and results[1] == expected_writes
    except RetryError:
        return False
    finally:
        connection.close()

    return True


async def start_continuous_writes(ops_test: OpsTest, app: str, model: Model = None) -> None:
    """Start continuous writes to PostgreSQL."""
    # Start the process by relating the application to the database or
    # by calling the action if the relation already exists.
    if model is None:
        model = ops_test.model
    relations = [
        relation
        for relation in model.applications[app].relations
        if not relation.is_peer
        and f"{relation.requires.application_name}:{relation.requires.name}"
        == f"{APPLICATION_NAME}:first-database"
    ]
    if not relations:
        await model.relate(app, f"{APPLICATION_NAME}:first-database")
        await model.wait_for_idle(status="active", timeout=1000)
    for attempt in Retrying(stop=stop_after_delay(60 * 5), wait=wait_fixed(3), reraise=True):
        with attempt:
            action = (
                await model.applications[APPLICATION_NAME]
                .units[0]
                .run_action("start-continuous-writes")
            )
            await action.wait()
            assert action.results["result"] == "True", "Unable to create continuous_writes table"


async def stop_continuous_writes(ops_test: OpsTest) -> int:
    """Stops continuous writes to PostgreSQL and returns the last written value."""
    action = (
        await ops_test.model.applications[APPLICATION_NAME]
        .units[0]
        .run_action("stop-continuous-writes")
    )
    action = await action.wait()
    return int(action.results["writes"])


async def update_restart_condition(ops_test: OpsTest, unit, condition: str):
    """Updates the restart condition in the DB service file.

    When the DB service fails it will now wait for `delay` number of seconds.
    """
    # Load the service file from the unit and update it with the new delay.
    _, temp_path = mkstemp()
    await unit.scp_from(source=PATRONI_SERVICE_DEFAULT_PATH, destination=temp_path)
    with open(temp_path, "r") as patroni_service_file:
        patroni_service = patroni_service_file.readlines()

    for index, line in enumerate(patroni_service):
        if "Restart=" in line:
            patroni_service[index] = f"Restart={condition}\n"

    with open(temp_path, "w") as service_file:
        service_file.writelines(patroni_service)

    # Upload the changed file back to the unit, we cannot scp this file directly to
    # PATRONI_SERVICE_DEFAULT_PATH since this directory has strict permissions, instead we scp it
    # elsewhere and then move it to PATRONI_SERVICE_DEFAULT_PATH.
    await unit.scp_to(source=temp_path, destination="patroni.service")
    mv_cmd = f"mv /home/ubuntu/patroni.service {PATRONI_SERVICE_DEFAULT_PATH}"
    await run_command_on_unit(ops_test, unit.name, mv_cmd)

    # Remove temporary file from machine.
    os.remove(temp_path)

    # Reload the daemon for systemd otherwise changes are not saved.
    reload_cmd = "systemctl daemon-reload"
    await run_command_on_unit(ops_test, unit.name, reload_cmd)
    start_cmd = f"systemctl start {SERVICE_NAME}"
    await run_command_on_unit(ops_test, unit.name, start_cmd)

    await is_postgresql_ready(ops_test, unit.name)


@retry(stop=stop_after_attempt(20), wait=wait_fixed(30))
async def wait_network_restore(ops_test: OpsTest, unit_name: str, old_ip: str) -> None:
    """Wait until network is restored.

    Args:
        ops_test: pytest plugin helper
        unit_name: name of the unit
        old_ip: old registered IP address
    """
    # Retrieve the unit IP from inside the unit because it may not be updated in the
    # Juju status too quickly.
    if (await get_ip_from_inside_the_unit(ops_test, unit_name)) == old_ip:
        raise Exception


def storage_type(ops_test, app):
    """Retrieves type of storage associated with an application.

    Note: this function exists as a temporary solution until this issue is ported to libjuju 2:
    https://github.com/juju/python-libjuju/issues/694
    """
    model_name = ops_test.model.info.name
    proc = subprocess.check_output(f"juju storage --model={model_name}".split())
    proc = proc.decode("utf-8")
    for line in proc.splitlines():
        if "Storage" in line:
            continue

        if len(line) == 0:
            continue

        if "detached" in line:
            continue

        unit_name = line.split()[0]
        app_name = unit_name.split("/")[0]
        if app_name == app:
            return line.split()[3]


def storage_id(ops_test, unit_name):
    """Retrieves  storage id associated with provided unit.

    Note: this function exists as a temporary solution until this issue is ported to libjuju 2:
    https://github.com/juju/python-libjuju/issues/694
    """
    model_name = ops_test.model.info.name
    proc = subprocess.check_output(f"juju storage --model={model_name}".split())
    proc = proc.decode("utf-8")
    for line in proc.splitlines():
        if "Storage" in line:
            continue

        if len(line) == 0:
            continue

        if "detached" in line:
            continue

        if line.split()[0] == unit_name:
            return line.split()[1]


async def add_unit_with_storage(ops_test, app, storage):
    """Adds unit with storage.

    Note: this function exists as a temporary solution until this issue is resolved:
    https://github.com/juju/python-libjuju/issues/695
    """
    expected_units = len(ops_test.model.applications[app].units) + 1
    prev_units = [unit.name for unit in ops_test.model.applications[app].units]
    model_name = ops_test.model.info.name
    add_unit_cmd = f"add-unit {app} --model={model_name} --attach-storage={storage}".split()
    return_code, _, _ = await ops_test.juju(*add_unit_cmd)
    assert return_code == 0, "Failed to add unit with storage"
    async with ops_test.fast_forward():
        await ops_test.model.wait_for_idle(apps=[app], status="active", timeout=2000)
    assert (
        len(ops_test.model.applications[app].units) == expected_units
    ), "New unit not added to model"

    # verify storage attached
    curr_units = [unit.name for unit in ops_test.model.applications[app].units]
    new_unit = list(set(curr_units) - set(prev_units))[0]
    assert storage_id(ops_test, new_unit) == storage, "unit added with incorrect storage"

    # return a reference to newly added unit
    for unit in ops_test.model.applications[app].units:
        if unit.name == new_unit:
            return unit


async def reused_replica_storage(ops_test: OpsTest, unit_name) -> bool:
    """Returns True if storage provided to Postgresql has been reused.

    Checks Patroni logs for when the database was in archive mode.
    """
    await run_command_on_unit(
        ops_test,
        unit_name,
        "grep 'Database cluster state: in archive recovery' "
        "/var/snap/charmed-postgresql/common/var/log/patroni/patroni.log*",
    )
    return True


async def reused_full_cluster_recovery_storage(ops_test: OpsTest, unit_name) -> bool:
    """Returns True if storage provided to Postgresql has been reused.

    Checks Patroni logs for when the database was in archive mode or shut down.
    """
    await run_command_on_unit(
        ops_test,
        unit_name,
        "grep -E 'Database cluster state: in archive recovery|Database cluster state: shut down' "
        "/var/snap/charmed-postgresql/common/var/log/patroni/patroni.log*",
    )
    return True<|MERGE_RESOLUTION|>--- conflicted
+++ resolved
@@ -84,33 +84,16 @@
     return True
 
 
-<<<<<<< HEAD
-async def are_writes_increasing(ops_test, down_unit: str = None, extra_model: Model = None) -> None:
+async def are_writes_increasing(ops_test, down_unit: str = None, use_ip_from_inside: bool = False, extra_model: Model = None) -> None:
     """Verify new writes are continuing by counting the number of writes."""
-    writes, _ = await count_writes(ops_test, down_unit=down_unit, extra_model=extra_model)
+    writes, _ = await count_writes(ops_test, down_unit=down_unit, use_ip_from_inside=use_ip_from_inside, extra_model=extra_model)
     for member, count in writes.items():
         for attempt in Retrying(stop=stop_after_delay(60 * 3), wait=wait_fixed(3)):
             with attempt:
-                more_writes, _ = await count_writes(ops_test, down_unit=down_unit, extra_model=extra_model)
+                more_writes, _ = await count_writes(ops_test, down_unit=down_unit, use_ip_from_inside=use_ip_from_inside, extra_model=extra_model)
                 assert (
                         more_writes[member] > count
                 ), f"{member}: writes not continuing to DB (current writes: {more_writes[member]} - previous writes: {count})"
-=======
-async def are_writes_increasing(
-    ops_test, down_unit: str = None, use_ip_from_inside: bool = False
-) -> None:
-    """Verify new writes are continuing by counting the number of writes."""
-    writes, _ = await count_writes(
-        ops_test, down_unit=down_unit, use_ip_from_inside=use_ip_from_inside
-    )
-    for member, count in writes.items():
-        for attempt in Retrying(stop=stop_after_delay(60 * 3), wait=wait_fixed(3)):
-            with attempt:
-                more_writes, _ = await count_writes(
-                    ops_test, down_unit=down_unit, use_ip_from_inside=use_ip_from_inside
-                )
-                assert more_writes[member] > count, f"{member}: writes not continuing to DB"
->>>>>>> 7ec5f9bd
 
 
 async def app_name(
@@ -223,19 +206,10 @@
     ), "secondary not up to date with the cluster after restarting."
 
 
-<<<<<<< HEAD
-async def check_writes(ops_test, extra_model: Model = None) -> int:
+async def check_writes(ops_test, use_ip_from_inside: bool = False, extra_model: Model = None) -> int:
     """Gets the total writes from the test charm and compares to the writes from db."""
     total_expected_writes = await stop_continuous_writes(ops_test)
-    actual_writes, max_number_written = await count_writes(ops_test, extra_model=extra_model)
-=======
-async def check_writes(ops_test, use_ip_from_inside: bool = False) -> int:
-    """Gets the total writes from the test charm and compares to the writes from db."""
-    total_expected_writes = await stop_continuous_writes(ops_test)
-    actual_writes, max_number_written = await count_writes(
-        ops_test, use_ip_from_inside=use_ip_from_inside
-    )
->>>>>>> 7ec5f9bd
+    actual_writes, max_number_written = await count_writes(ops_test, use_ip_from_inside=use_ip_from_inside, extra_model=extra_model)
     for member, count in actual_writes.items():
         print(f"member: {member}, count: {count}, max_number_written: {max_number_written[member]}, total_expected_writes: {total_expected_writes}")
         assert (
@@ -246,39 +220,28 @@
 
 
 async def count_writes(
-<<<<<<< HEAD
-    ops_test: OpsTest, down_unit: str = None, extra_model: Model = None
-=======
-    ops_test: OpsTest, down_unit: str = None, use_ip_from_inside: bool = False
->>>>>>> 7ec5f9bd
+    ops_test: OpsTest, down_unit: str = None, use_ip_from_inside: bool = False, extra_model: Model = None
 ) -> Tuple[Dict[str, int], Dict[str, int]]:
     """Count the number of writes in the database."""
     app = await app_name(ops_test)
     password = await get_password(ops_test, app, down_unit)
-<<<<<<< HEAD
     members = []
     for model in [ops_test.model, extra_model]:
         if model is None:
             continue
         for unit in model.applications[app].units:
             if unit.name != down_unit:
-                members_data = get_patroni_cluster(await get_unit_ip(ops_test, unit.name))["members"]
+                members_data = get_patroni_cluster(
+                    await (
+                        get_ip_from_inside_the_unit(ops_test, unit.name)
+                        if use_ip_from_inside
+                        else get_unit_ip(ops_test, unit.name)
+                    )
+                )["members"]
                 for index, member_data in enumerate(members_data):
                     members_data[index]["model"] = model.info.name
                 members.extend(members_data)
                 break
-=======
-    for unit in ops_test.model.applications[app].units:
-        if unit.name != down_unit:
-            cluster = get_patroni_cluster(
-                await (
-                    get_ip_from_inside_the_unit(ops_test, unit.name)
-                    if use_ip_from_inside
-                    else get_unit_ip(ops_test, unit.name)
-                )
-            )
-            break
->>>>>>> 7ec5f9bd
     down_ips = []
     if down_unit:
         for unit in ops_test.model.applications[app].units:
