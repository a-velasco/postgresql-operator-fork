--- conflicted
+++ resolved
@@ -954,8 +954,6 @@
     return True
 
 
-<<<<<<< HEAD
-=======
 async def is_storage_exists(ops_test: OpsTest, storage_id: str) -> bool:
     """Returns True if storage exists by provided storage ID."""
     complete_command = [
@@ -978,7 +976,6 @@
     return storage_id in str(stdout)
 
 
->>>>>>> 8c47bae5
 async def create_db(ops_test: OpsTest, app: str, db: str) -> None:
     """Creates database with specified name."""
     unit = ops_test.model.applications[app].units[0]
@@ -1013,7 +1010,6 @@
     return db in query
 
 
-<<<<<<< HEAD
 async def lxc_restart_service(machine_name: str, force: bool = False):
     restart_command = f"lxc restart {machine_name}"
     if force:
@@ -1042,7 +1038,8 @@
         f"""grep -E '{log_str}' /var/snap/charmed-postgresql/common/var/log/postgresql/postgresql*""",
     )
     return log_str in str(stdout)
-=======
+
+
 async def get_any_deatached_storage(ops_test: OpsTest) -> str:
     """Returns any of the current available deatached storage."""
     return_code, storages_list, stderr = await ops_test.juju(
@@ -1083,5 +1080,4 @@
         )
 
     for unit in ops_test.model.applications[app_name].units:
-        assert unit != unit_name
->>>>>>> 8c47bae5
+        assert unit != unit_name