--- conflicted
+++ resolved
@@ -13,7 +13,6 @@
 # limitations under the License.
 
 r"""Library to manage in-place upgrades for charms running on VMs and K8s.
-<<<<<<< HEAD
 
 This library contains handlers for `upgrade` relation events used to coordinate
 between units in an application during a `juju refresh`, as well as `Pydantic` models
@@ -260,283 +259,6 @@
         self.restart_snap_service()
 ```
 """
-=======
->>>>>>> 792d36da
-
-This library contains handlers for `upgrade` relation events used to coordinate
-between units in an application during a `juju refresh`, as well as `Pydantic` models
-for instantiating, validating and comparing dependencies.
-
-An upgrade on VMs is initiated with the command `juju refresh`. Once executed, the following
-events are emitted to each unit at random:
-    - `upgrade-charm`
-    - `config-changed`
-    - `leader-settings-changed` - Non-leader only
-
-Charm authors can implement the classes defined in this library to streamline the process of
-coordinating which unit updates when, achieved through updating of unit-data `state` throughout.
-
-At a high-level, the upgrade steps are as follows:
-    - Run pre-checks on the cluster to confirm it is safe to upgrade
-    - Create stack of unit.ids, to serve as the upgrade order (generally workload leader is last)
-    - Start the upgrade by issuing a Juju CLI command
-    - The unit at the top of the stack gets permission to upgrade
-    - The unit handles the upgrade and restarts their service
-    - Repeat, until all units have restarted
-
-<<<<<<< HEAD
-# Increment this PATCH version before using `charmcraft publish-lib` or reset
-# to 0 if you are raising the major API version
-LIBPATCH = 9
-=======
-### Usage by charm authors
->>>>>>> 792d36da
-
-#### `upgrade` relation
-
-Charm authors must implement an additional peer-relation.
-
-As this library uses relation data exchanged between units to coordinate, charm authors
-need to add a new relation interface. The relation name does not matter.
-
-`metadata.yaml`
-```yaml
-peers:
-  upgrade:
-    interface: upgrade
-```
-
-#### Dependencies JSON/Dict
-
-Charm authors must implement a dict object tracking current charm versions, requirements + upgradability.
-
-Many workload versions may be incompatible with older/newer versions. This same idea also can apply to
-charm or snap versions. Workloads with required related applications (e.g Kafka + ZooKeeper) also need to
-ensure their versions are compatible during an upgrade, to avoid cluster failure.
-
-As such, it is necessasry to freeze any dependencies within each published charm. An example of this could
-be creating a `DEPENDENCIES` dict within the charm code, with the following structure:
-
-`src/literals.py`
-```python
-DEPENDENCIES = {
-    "kafka_charm": {
-        "dependencies": {"zookeeper": ">50"},
-        "name": "kafka",
-        "upgrade_supported": ">90",
-        "version": "100",
-    },
-    "kafka_service": {
-        "dependencies": {"zookeeper": "^3"},
-        "name": "kafka",
-        "upgrade_supported": ">=0.8",
-        "version": "3.3.2",
-    },
-}
-```
-
-The first-level key names are arbitrary labels for tracking what those versions+dependencies are for.
-The `dependencies` second-level values are a key-value map of any required external applications,
-    and the versions this packaged charm can support.
-The `upgrade_suppported` second-level values are requirements from which an in-place upgrade can be
-    supported by the charm.
-The `version` second-level values correspond to the current version of this packaged charm.
-
-Any requirements comply with [`poetry`'s dependency specifications](https://python-poetry.org/docs/dependency-specification/#caret-requirements).
-
-### Dependency Model
-
-Charm authors must implement their own class inheriting from `DependencyModel`.
-
-<<<<<<< HEAD
-    # caret uses first non-zero character, not enough to just count '.'
-    if sem_requirement[0] == 0:
-        max_version_index = requirement.count(".")
-        for i, semver in enumerate(sem_requirement):
-            if semver != 0:
-                max_version_index = i
-                break
-    else:
-        max_version_index = 0
-
-    for i in range(3):
-        # version higher than first non-zero
-        if (i <= max_version_index) and (sem_version[i] != sem_requirement[i]):
-            return False
-
-        # version either higher or lower than first non-zero
-        if (i > max_version_index) and (sem_version[i] < sem_requirement[i]):
-            return False
-
-    return True
-=======
-Using a `Pydantic` model to instantiate the aforementioned `DEPENDENCIES` dict gives stronger type safety and additional
-layers of validation.
-
-Implementation just needs to ensure that the top-level key names from `DEPENDENCIES` are defined as attributed in the model.
-
-`src/upgrade.py`
-```python
-from pydantic import BaseModel
-
-class KafkaDependenciesModel(BaseModel):
-    kafka_charm: DependencyModel
-    kafka_service: DependencyModel
-```
-
-### Overrides for `DataUpgrade`
->>>>>>> 792d36da
-
-Charm authors must define their own class, inheriting from `DataUpgrade`, overriding all required `abstractmethod`s.
-
-```python
-class ZooKeeperUpgrade(DataUpgrade):
-    def __init__(self, charm: "ZooKeeperUpgrade", **kwargs):
-        super().__init__(charm, **kwargs)
-        self.charm = charm
-```
-
-#### Implementation of `pre_upgrade_check()`
-
-Before upgrading a cluster, it's a good idea to check that it is stable and healthy before permitting it.
-Here, charm authors can validate upgrade safety through API calls, relation-data checks, etc.
-If any of these checks fail, raise `ClusterNotReadyError`.
-
-```python
-    @override
-    def pre_upgrade_check(self) -> None:
-        default_message = "Pre-upgrade check failed and cannot safely upgrade"
-        try:
-            if not self.client.members_broadcasting or not len(self.client.server_members) == len(
-                self.charm.cluster.peer_units
-            ):
-                raise ClusterNotReadyError(
-                    message=default_message,
-                    cause="Not all application units are connected and broadcasting in the quorum",
-                )
-
-            if self.client.members_syncing:
-                raise ClusterNotReadyError(
-                    message=default_message, cause="Some quorum members are syncing data"
-                )
-
-            if not self.charm.cluster.stable:
-                raise ClusterNotReadyError(
-                    message=default_message, cause="Charm has not finished initialising"
-                )
-
-        except QuorumLeaderNotFoundError:
-            raise ClusterNotReadyError(message=default_message, cause="Quorum leader not found")
-        except ConnectionClosedError:
-            raise ClusterNotReadyError(
-                message=default_message, cause="Unable to connect to the cluster"
-            )
-```
-
-#### Implementation of `build_upgrade_stack()` - VM ONLY
-
-Oftentimes, it is necessary to ensure that the workload leader is the last unit to upgrade,
-to ensure high-availability during the upgrade process.
-Here, charm authors can create a LIFO stack of unit.ids, represented as a list of unit.id strings,
-with the leader unit being at i[0].
-
-```python
-@override
-def build_upgrade_stack(self) -> list[int]:
-    upgrade_stack = []
-    for unit in self.charm.cluster.peer_units:
-        config = self.charm.cluster.unit_config(unit=unit)
-
-        # upgrade quorum leader last
-        if config["host"] == self.client.leader:
-            upgrade_stack.insert(0, int(config["unit_id"]))
-        else:
-            upgrade_stack.append(int(config["unit_id"]))
-
-    return upgrade_stack
-```
-
-#### Implementation of `_on_upgrade_granted()`
-
-On relation-changed events, each unit will check the current upgrade-stack persisted to relation data.
-If that unit is at the top of the stack, it will emit an `upgrade-granted` event, which must be handled.
-Here, workloads can be re-installed with new versions, checks can be made, data synced etc.
-If the new unit successfully rejoined the cluster, call `set_unit_completed()`.
-If the new unit failed to rejoin the cluster, call `set_unit_failed()`.
-
-NOTE - It is essential here to manually call `on_upgrade_changed` if the unit is the current leader.
-This ensures that the leader gets it's own relation-changed event, and updates the upgrade-stack for
-other units to follow suit.
-
-```python
-@override
-def _on_upgrade_granted(self, event: UpgradeGrantedEvent) -> None:
-    self.charm.snap.stop_snap_service()
-
-    if not self.charm.snap.install():
-        logger.error("Unable to install ZooKeeper Snap")
-        self.set_unit_failed()
-        return None
-
-    logger.info(f"{self.charm.unit.name} upgrading service...")
-    self.charm.snap.restart_snap_service()
-
-    try:
-        logger.debug("Running post-upgrade check...")
-        self.pre_upgrade_check()
-
-        logger.debug("Marking unit completed...")
-        self.set_unit_completed()
-
-        # ensures leader gets it's own relation-changed when it upgrades
-        if self.charm.unit.is_leader():
-            logger.debug("Re-emitting upgrade-changed on leader...")
-            self.on_upgrade_changed(event)
-
-    except ClusterNotReadyError as e:
-        logger.error(e.cause)
-        self.set_unit_failed()
-```
-
-#### Implementation of `log_rollback_instructions()`
-
-If the upgrade fails, manual intervention may be required for cluster recovery.
-Here, charm authors can log out any necessary steps to take to recover from a failed upgrade.
-When a unit fails, this library will automatically log out this message.
-
-```python
-@override
-def log_rollback_instructions(self) -> None:
-    logger.error("Upgrade failed. Please run `juju refresh` to previous version.")
-```
-
-### Instantiating in the charm and deferring events
-
-Charm authors must add a class attribute for the child class of `DataUpgrade` in the main charm.
-They must also ensure that any non-upgrade related events that may be unsafe to handle during
-an upgrade, are deferred if the unit is not in the `idle` state - i.e not currently upgrading.
-
-```python
-class ZooKeeperCharm(CharmBase):
-    def __init__(self, *args):
-        super().__init__(*args)
-        self.upgrade = ZooKeeperUpgrade(
-            self,
-            relation_name = "upgrade",
-            substrate = "vm",
-            dependency_model=ZooKeeperDependencyModel(
-                **DEPENDENCIES
-            ),
-        )
-
-    def restart(self, event) -> None:
-        if not self.upgrade.state == "idle":
-            event.defer()
-            return None
-
-        self.restart_snap_service()
-```
-"""
 
 import json
 import logging
@@ -923,11 +645,7 @@
         Returns:
             True if all application units in idle state. Otherwise False
         """
-<<<<<<< HEAD
-        return self.cluster_state == "idle"
-=======
         return set(self.unit_states) == {"idle"}
->>>>>>> 792d36da
 
     @abstractmethod
     def pre_upgrade_check(self) -> None:
@@ -1227,10 +945,6 @@
                 return
 
             logger.debug("Did not find upgrade-stack or completed cluster state, deferring...")
-<<<<<<< HEAD
-            event.defer()
-=======
->>>>>>> 792d36da
             return
 
         # upgrade ongoing, set status for waiting units
