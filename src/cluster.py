--- conflicted
+++ resolved
@@ -27,12 +27,8 @@
 from constants import (
     API_REQUEST_TIMEOUT,
     PATRONI_CLUSTER_STATUS_ENDPOINT,
-<<<<<<< HEAD
     PGBACKREST_CONF,
-    PGBACKREST_EXECUTABLE,
-=======
     POSTGRESQL_SNAP_NAME,
->>>>>>> efdf67df
     REWIND_USER,
     SNAP_COMMON_PATH,
     SNAP_CURRENT_PATH,
@@ -132,27 +128,15 @@
         open(PG_BASE_CONF_PATH, "a").close()
 
         # Symlink Patroni config to current
-<<<<<<< HEAD
-        config_path = "/var/snap/charmed-postgresql/current/patroni/config.yaml"
-        if os.path.isfile(config_path):
-            os.remove(config_path)
-        os.symlink(
-            f"{self.storage_path}/patroni.yaml",
-            config_path,
-        )
-        # Create the pgBackRest locks directory.
-        self._create_directory("/var/snap/charmed-postgresql/common/locks", 0o777)
-        # Logs error out if execution permission is not set
-        self._create_directory("/var/snap/charmed-postgresql/common/logs", 0o777)
-=======
         if not os.path.isfile(PATRONI_SNAP_CONF_PATH):
             os.symlink(
                 f"{self.storage_path}/patroni.yaml",
                 PATRONI_SNAP_CONF_PATH,
             )
+        # Create the pgBackRest locks directory.
+        self._create_directory(f"{SNAP_COMMON_PATH}/locks", 0o755)
         # Logs error out if execution permission is not set
         self._create_directory(f"{SNAP_COMMON_PATH}/logs", 0o755)
->>>>>>> efdf67df
         # Replicas refuse to start with the default permissions
         os.chmod(self.storage_path, 0o750)
 
@@ -415,7 +399,6 @@
             enable_tls=enable_tls,
             member_name=self.member_name,
             peers_ips=self.peers_ips,
-            pgbackrest_executable=PGBACKREST_EXECUTABLE,
             pgbackrest_configuration_file=PGBACKREST_CONF,
             scope=self.cluster_name,
             self_ip=self.unit_ip,
