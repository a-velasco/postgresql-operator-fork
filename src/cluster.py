--- conflicted
+++ resolved
@@ -37,10 +37,6 @@
 
 logger = logging.getLogger(__name__)
 
-<<<<<<< HEAD
-PATRONI_SERVICE = "patroni"
-=======
->>>>>>> c8f71aaf
 CREATE_CLUSTER_CONF_PATH = "/var/snap/charmed-postgresql/current/postgresql/postgresql.conf"
 
 
@@ -130,15 +126,6 @@
     def configure_patroni_on_unit(self):
         """Configure Patroni (configuration files and service) on the unit."""
         self._change_owner(self.storage_path)
-<<<<<<< HEAD
-        # Avoid rendering the Patroni config file if it was already rendered.
-        if not os.path.exists("/var/snap/charmed-postgresql/current/patroni/config.yaml"):
-            self.render_patroni_yml_file(
-                archive_mode=self.archive_mode, connectivity=True, enable_tls=self.tls_enabled
-            )
-        # Logs error out if execution permission is not set
-        self._create_directory("/var/snap/charmed-postgresql/common/logs", 0o777)
-=======
 
         # Prevent the default cluster creation.
         self._inhibit_default_cluster_creation()
@@ -150,8 +137,7 @@
             "/var/snap/charmed-postgresql/current/patroni/config.yaml",
         )
         # Logs error out if execution permission is not set
-        self._create_directory("/var/snap/charmed-postgresql/common/logs", 0o755)
->>>>>>> c8f71aaf
+        self._create_directory("/var/snap/charmed-postgresql/common/logs", 0o777)
         # Replicas refuse to start with the default permissions
         os.chmod(self.storage_path, 0o750)
 
@@ -404,7 +390,7 @@
         rendered = template.render(
             archive_mode=archive_mode,
             connectivity=connectivity,
-            conf_path="/var/snap/charmed-postgresql/common/postgresql",  # self.storage_path,
+            conf_path=self.storage_path,
             enable_tls=enable_tls,
             member_name=self.member_name,
             peers_ips=self.peers_ips,
@@ -424,13 +410,7 @@
             version=self._get_postgresql_version(),
             minority_count=self.planned_units // 2,
         )
-<<<<<<< HEAD
-        self.render_file(
-            "/var/snap/charmed-postgresql/current/patroni/config.yaml", rendered, 0o644
-        )
-=======
         self.render_file(f"{self.storage_path}/patroni.yaml", rendered, 0o644)
->>>>>>> c8f71aaf
 
     def start_patroni(self) -> bool:
         """Start Patroni service using snap.
@@ -438,30 +418,15 @@
         Returns:
             Whether the service started successfully.
         """
-<<<<<<< HEAD
-        # Prevent the default cluster creation.
-        self._inhibit_default_cluster_creation()
-
-=======
->>>>>>> c8f71aaf
         try:
             cache = snap.SnapCache()
             selected_snap = cache["charmed-postgresql"]
             selected_snap.start(services=["patroni"])
-<<<<<<< HEAD
-            logger.error(
-                f'selected_snap.services["patroni"]["active"]: {selected_snap.services["patroni"]["active"]}'
-            )
-=======
->>>>>>> c8f71aaf
             return selected_snap.services["patroni"]["active"]
         except snap.SnapError as e:
             error_message = "Failed to run snap service operation"  # , snap={snapname}, service={service}, operation={operation}"
             logger.exception(error_message, exc_info=e)
-<<<<<<< HEAD
             return False
-=======
->>>>>>> c8f71aaf
 
     def stop_patroni(self) -> bool:
         """Stop Patroni service using systemd.
@@ -473,22 +438,11 @@
             cache = snap.SnapCache()
             selected_snap = cache["charmed-postgresql"]
             selected_snap.stop(services=["patroni"])
-<<<<<<< HEAD
-            logger.error(
-                f'selected_snap.services["patroni"]["active"]: {selected_snap.services["patroni"]["active"]}'
-            )
-            return not selected_snap.services["patroni"]["active"]
-        except snap.SnapError as e:
-            error_message = "Failed to run snap service operation"  # , snap={snapname}, service={service}, operation={operation}"
-            logger.exception(error_message, exc_info=e)
-            return False
-=======
             running = not selected_snap.services["patroni"]["active"]
         except snap.SnapError as e:
             error_message = "Failed to run snap service operation"  # , snap={snapname}, service={service}, operation={operation}"
             logger.exception(error_message, exc_info=e)
         return running
->>>>>>> c8f71aaf
 
     def switchover(self) -> None:
         """Trigger a switchover."""
