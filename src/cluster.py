#!/usr/bin/env python3
# Copyright 2021 Canonical Ltd.
# See LICENSE file for licensing details.

"""Helper class used to manage cluster lifecycle."""
import logging
import os
import pwd
import subprocess
from typing import Optional, Set

import requests
<<<<<<< HEAD
from charms.operator_libs_linux.v1 import snap
=======
from charms.operator_libs_linux.v0.apt import DebianPackage
from charms.operator_libs_linux.v1.systemd import (
    daemon_reload,
    service_restart,
    service_resume,
    service_running,
    service_start,
    service_stop,
)
>>>>>>> 792f8d53
from jinja2 import Template
from tenacity import (
    AttemptManager,
    RetryError,
    Retrying,
    retry,
    retry_if_result,
    stop_after_attempt,
    stop_after_delay,
    wait_exponential,
    wait_fixed,
)

from constants import (
    API_REQUEST_TIMEOUT,
    PATRONI_CLUSTER_STATUS_ENDPOINT,
    REWIND_USER,
    TLS_CA_FILE,
    USER,
)

logger = logging.getLogger(__name__)

PATRONI_SERVICE = "patroni"
CREATE_CLUSTER_CONF_PATH = "/var/snap/charmed-postgresql/current/postgresql/postgresql.conf"


class NotReadyError(Exception):
    """Raised when not all cluster members healthy or finished initial sync."""


class RemoveRaftMemberFailedError(Exception):
    """Raised when a remove raft member failed for some reason."""


class SwitchoverFailedError(Exception):
    """Raised when a switchover failed for some reason."""


class UpdateSyncNodeCountError(Exception):
    """Raised when updating synchronous_node_count failed for some reason."""


class Patroni:
    """This class handles the bootstrap of a PostgreSQL database through Patroni."""

    pass

    def __init__(
        self,
        archive_mode,
        unit_ip: str,
        storage_path: str,
        cluster_name: str,
        member_name: str,
        planned_units: int,
        peers_ips: Set[str],
        superuser_password: str,
        replication_password: str,
        rewind_password: str,
        tls_enabled: bool,
    ):
        """Initialize the Patroni class.

        Args:
            archive_mode: PostgreSQL archive mode
            unit_ip: IP address of the current unit
            storage_path: path to the storage mounted on this unit
            cluster_name: name of the cluster
            member_name: name of the member inside the cluster
            planned_units: number of units planned for the cluster
            peers_ips: IP addresses of the peer units
            superuser_password: password for the operator user
            replication_password: password for the user used in the replication
            rewind_password: password for the user used on rewinds
            tls_enabled: whether TLS is enabled
        """
        self.archive_mode = archive_mode
        self.unit_ip = unit_ip
        self.storage_path = storage_path
        self.cluster_name = cluster_name
        self.member_name = member_name
        self.planned_units = planned_units
        self.peers_ips = peers_ips
        self.superuser_password = superuser_password
        self.replication_password = replication_password
        self.rewind_password = rewind_password
        self.tls_enabled = tls_enabled
        # Variable mapping to requests library verify parameter.
        # The CA bundle file is used to validate the server certificate when
        # TLS is enabled, otherwise True is set because it's the default value.
        self.verify = f"{self.storage_path}/{TLS_CA_FILE}" if tls_enabled else True

    @property
    def _patroni_url(self) -> str:
        """Patroni REST API URL."""
        return f"{'https' if self.tls_enabled else 'http'}://{self.unit_ip}:8008"

    def bootstrap_cluster(self) -> bool:
        """Bootstrap a PostgreSQL cluster using Patroni."""
        # Render the configuration files and start the cluster.
        self.configure_patroni_on_unit()
        return self.start_patroni()

    def _inhibit_default_cluster_creation(self) -> None:
        """Stop the PostgreSQL packages from creating the default cluster."""
        os.makedirs(os.path.dirname(CREATE_CLUSTER_CONF_PATH), mode=0o755, exist_ok=True)
        with open(CREATE_CLUSTER_CONF_PATH, mode="w") as file:
            file.write("\n")

    def configure_patroni_on_unit(self):
        """Configure Patroni (configuration files and service) on the unit."""
        self._change_owner(self.storage_path)
<<<<<<< HEAD
        # Symlink Patroni config to current
        os.remove("/var/snap/charmed-postgresql/current/patroni/config.yaml")
        os.symlink(
            f"{self.storage_path}/patroni.yaml",
            "/var/snap/charmed-postgresql/current/patroni/config.yaml",
        )
        # Logs error out if execution permission is not set
        self._create_directory("/var/snap/charmed-postgresql/common/logs", 0o755)
        # Replicas refuse to start with the default permissions
        os.chmod(self.storage_path, 0o750)
=======
        # Avoid rendering the Patroni config file if it was already rendered.
        if not os.path.exists(f"{self.storage_path}/patroni.yml"):
            self.render_patroni_yml_file(self.archive_mode)
        self._render_patroni_service_file()
        # Reload systemd services before trying to start Patroni.
        daemon_reload()
>>>>>>> 792f8d53

    def _change_owner(self, path: str) -> None:
        """Change the ownership of a file or a directory to the postgres user.

        Args:
            path: path to a file or directory.
        """
        # Get the uid/gid for the snap_daemon user.
        user_database = pwd.getpwnam("snap_daemon")
        # Set the correct ownership for the file or directory.
        os.chown(path, uid=user_database.pw_uid, gid=user_database.pw_gid)

    @property
    @retry(stop=stop_after_attempt(10), wait=wait_exponential(multiplier=1, min=2, max=10))
    def cluster_members(self) -> set:
        """Get the current cluster members."""
        # Request info from cluster endpoint (which returns all members of the cluster).
        cluster_status = requests.get(
            f"{self._patroni_url}/{PATRONI_CLUSTER_STATUS_ENDPOINT}",
            verify=self.verify,
            timeout=API_REQUEST_TIMEOUT,
        )
        return set([member["name"] for member in cluster_status.json()["members"]])

    def _create_directory(self, path: str, mode: int) -> None:
        """Creates a directory.

        Args:
            path: the path of the directory that should be created.
            mode: access permission mask applied to the
              directory using chmod (e.g. 0o640).
        """
        os.makedirs(path, mode=mode, exist_ok=True)
        # Ensure correct permissions are set on the directory.
        os.chmod(path, mode)
        self._change_owner(path)

    def _get_postgresql_version(self) -> str:
        """Return the PostgreSQL version from the system."""
        # TODO use a real version
        return "14"

    def get_member_ip(self, member_name: str) -> str:
        """Get cluster member IP address.

        Args:
            member_name: cluster member name.

        Returns:
            IP address of the cluster member.
        """
        # Request info from cluster endpoint (which returns all members of the cluster).
        for attempt in Retrying(stop=stop_after_attempt(2 * len(self.peers_ips) + 1)):
            with attempt:
                url = self._get_alternative_patroni_url(attempt)
                cluster_status = requests.get(
                    f"{url}/{PATRONI_CLUSTER_STATUS_ENDPOINT}",
                    verify=self.verify,
                    timeout=API_REQUEST_TIMEOUT,
                )
                for member in cluster_status.json()["members"]:
                    if member["name"] == member_name:
                        return member["host"]

    def get_member_status(self, member_name: str) -> str:
        """Get cluster member status.

        Args:
            member_name: cluster member name.

        Returns:
            status of the cluster member or an empty string if the status
                couldn't be retrieved yet.
        """
        # Request info from cluster endpoint (which returns all members of the cluster).
        for attempt in Retrying(stop=stop_after_attempt(2 * len(self.peers_ips) + 1)):
            with attempt:
                url = self._get_alternative_patroni_url(attempt)
                cluster_status = requests.get(
                    f"{url}/{PATRONI_CLUSTER_STATUS_ENDPOINT}",
                    verify=self.verify,
                    timeout=API_REQUEST_TIMEOUT,
                )
                for member in cluster_status.json()["members"]:
                    if member["name"] == member_name:
                        return member["state"]
        return ""

    def get_primary(self, unit_name_pattern=False) -> str:
        """Get primary instance.

        Args:
            unit_name_pattern: whether to convert pod name to unit name

        Returns:
            primary pod or unit name.
        """
        # Request info from cluster endpoint (which returns all members of the cluster).
        for attempt in Retrying(stop=stop_after_attempt(2 * len(self.peers_ips) + 1)):
            with attempt:
                url = self._get_alternative_patroni_url(attempt)
                cluster_status = requests.get(
                    f"{url}/{PATRONI_CLUSTER_STATUS_ENDPOINT}",
                    verify=self.verify,
                    timeout=API_REQUEST_TIMEOUT,
                )
                for member in cluster_status.json()["members"]:
                    if member["role"] == "leader":
                        primary = member["name"]
                        if unit_name_pattern:
                            # Change the last dash to / in order to match unit name pattern.
                            primary = "/".join(primary.rsplit("-", 1))
                        return primary

    def _get_alternative_patroni_url(self, attempt: AttemptManager) -> str:
        """Get an alternative REST API URL from another member each time.

        When the Patroni process is not running in the current unit it's needed
        to use a URL from another cluster member REST API to do some operations.
        """
        attempt_number = attempt.retry_state.attempt_number
        if attempt_number > 1:
            url = self._patroni_url
            # Build the URL using http and later using https for each peer.
            if (attempt_number - 1) <= len(self.peers_ips):
                url = url.replace("https://", "http://")
                unit_number = attempt_number - 2
            else:
                url = url.replace("http://", "https://")
                unit_number = attempt_number - 2 - len(self.peers_ips)
            other_unit_ip = list(self.peers_ips)[unit_number]
            url = url.replace(self.unit_ip, other_unit_ip)
        else:
            url = self._patroni_url
        return url

    def are_all_members_ready(self) -> bool:
        """Check if all members are correctly running Patroni and PostgreSQL.

        Returns:
            True if all members are ready False otherwise. Retries over a period of 10 seconds
            3 times to allow server time to start up.
        """
        # Request info from cluster endpoint
        # (which returns all members of the cluster and their states).
        try:
            for attempt in Retrying(stop=stop_after_delay(10), wait=wait_fixed(3)):
                with attempt:
                    cluster_status = requests.get(
                        f"{self._patroni_url}/{PATRONI_CLUSTER_STATUS_ENDPOINT}",
                        verify=self.verify,
                        timeout=API_REQUEST_TIMEOUT,
                    )
        except RetryError:
            return False

        # Check if all members are running and one of them is a leader (primary),
        # because sometimes there may exist (for some period of time) only
        # replicas after a failed switchover.
        return all(
            member["state"] == "running" for member in cluster_status.json()["members"]
        ) and any(member["role"] == "leader" for member in cluster_status.json()["members"])

    @property
    def member_started(self) -> bool:
        """Has the member started Patroni and PostgreSQL.

        Returns:
            True if services is ready False otherwise. Retries over a period of 60 seconds times to
            allow server time to start up.
        """
        try:
            for attempt in Retrying(stop=stop_after_delay(60), wait=wait_fixed(3)):
                with attempt:
                    r = requests.get(
                        f"{self._patroni_url}/health",
                        verify=self.verify,
                        timeout=API_REQUEST_TIMEOUT,
                    )
        except RetryError:
            return False

        return r.json()["state"] == "running"

    @property
    def member_replication_lag(self) -> str:
        """Member replication lag."""
        try:
            for attempt in Retrying(stop=stop_after_delay(60), wait=wait_fixed(3)):
                with attempt:
                    cluster_status = requests.get(
                        f"{self._patroni_url}/{PATRONI_CLUSTER_STATUS_ENDPOINT}",
                        verify=self.verify,
                        timeout=API_REQUEST_TIMEOUT,
                    )
        except RetryError:
            return "unknown"

        for member in cluster_status.json()["members"]:
            if member["name"] == self.member_name:
                return member["lag"]

        return "unknown"

    def render_file(self, path: str, content: str, mode: int) -> None:
        """Write a content rendered from a template to a file.

        Args:
            path: the path to the file.
            content: the data to be written to the file.
            mode: access permission mask applied to the
              file using chmod (e.g. 0o640).
        """
        # TODO: keep this method to use it also for generating replication configuration files and
        # move it to an utils / helpers file.
        # Write the content to the file.
        with open(path, "w+") as file:
            file.write(content)
        # Ensure correct permissions are set on the file.
        os.chmod(path, mode)
        self._change_owner(path)

<<<<<<< HEAD
    def render_patroni_yml_file(self, enable_tls: bool = False, stanza: str = None) -> None:
=======
    def _render_patroni_service_file(self) -> None:
        """Render the Patroni configuration file."""
        # Open the template patroni systemd unit file.
        with open("templates/patroni.service.j2", "r") as file:
            template = Template(file.read())
        # Render the template file with the correct values.
        rendered = template.render(conf_path=self.storage_path)
        self.render_file("/etc/systemd/system/patroni.service", rendered, 0o644)

    def render_patroni_yml_file(
        self,
        archive_mode: str,
        enable_tls: bool = False,
        stanza: str = None,
        backup_id: Optional[str] = None,
    ) -> None:
>>>>>>> 792f8d53
        """Render the Patroni configuration file.

        Args:
            archive_mode: PostgreSQL archive mode.
            enable_tls: whether to enable TLS.
            stanza: name of the stanza created by pgBackRest.
            backup_id: id of the backup that is being restored.
        """
        # Open the template patroni.yml file.
        with open("templates/patroni.yml.j2", "r") as file:
            template = Template(file.read())
        # Render the template file with the correct values.
        rendered = template.render(
            archive_mode=archive_mode,
            conf_path=self.storage_path,
            enable_tls=enable_tls,
            member_name=self.member_name,
            peers_ips=self.peers_ips,
            scope=self.cluster_name,
            self_ip=self.unit_ip,
            superuser=USER,
            superuser_password=self.superuser_password,
            replication_password=self.replication_password,
            rewind_user=REWIND_USER,
            rewind_password=self.rewind_password,
            enable_pgbackrest=stanza is not None,
            restoring_backup=backup_id is not None,
            backup_id=backup_id,
            stanza=stanza,
            version=self._get_postgresql_version(),
            minority_count=self.planned_units // 2,
        )
        self.render_file(f"{self.storage_path}/patroni.yaml", rendered, 0o644)

    def start_patroni(self) -> bool:
        """Start Patroni service using snap.

        Returns:
            Whether the service started successfully.
        """
        # Prevent the default cluster creation.
        self._inhibit_default_cluster_creation()

        try:
            cache = snap.SnapCache()
            selected_snap = cache["charmed-postgresql"]
            selected_snap.start(services=["patroni"])
            return selected_snap.services["patroni"]["active"]
        except snap.SnapError as e:
            error_message = "Failed to run snap service operation"  # , snap={snapname}, service={service}, operation={operation}"
            logger.exception(error_message, exc_info=e)

    def stop_patroni(self) -> bool:
        """Stop Patroni service using systemd.

        Returns:
            Whether the service stopped successfully.
        """
        service_stop(PATRONI_SERVICE)
        return not service_running(PATRONI_SERVICE)

    def switchover(self) -> None:
        """Trigger a switchover."""
        # Try to trigger the switchover.
        for attempt in Retrying(stop=stop_after_delay(60), wait=wait_fixed(3)):
            with attempt:
                current_primary = self.get_primary()
                r = requests.post(
                    f"{self._patroni_url}/switchover",
                    json={"leader": current_primary},
                    verify=self.verify,
                )

        # Check whether the switchover was unsuccessful.
        if r.status_code != 200:
            raise SwitchoverFailedError(f"received {r.status_code}")

    @retry(
        retry=retry_if_result(lambda x: not x),
        stop=stop_after_attempt(10),
        wait=wait_exponential(multiplier=1, min=2, max=30),
    )
    def primary_changed(self, old_primary: str) -> bool:
        """Checks whether the primary unit has changed."""
        primary = self.get_primary()
        return primary != old_primary

    def remove_raft_member(self, member_ip: str) -> None:
        """Remove a member from the raft cluster.

        The raft cluster is a different cluster from the Patroni cluster.
        It is responsible for defining which Patroni member can update
        the primary member in the DCS.

        Raises:
            RaftMemberNotFoundError: if the member to be removed
                is not part of the raft cluster.
        """
        # Get the status of the raft cluster.
        raft_status = subprocess.check_output(
            [
                "charmed-postgresql.syncobj-admin",
                "-conn",
                "127.0.0.1:2222",
                "-status",
            ]
        ).decode("UTF-8")

        # Check whether the member is still part of the raft cluster.
        if not member_ip or member_ip not in raft_status:
            return

        # Remove the member from the raft cluster.
        result = subprocess.check_output(
            [
                "charmed-postgresql.syncobj-admin",
                "-conn",
                "127.0.0.1:2222",
                "-remove",
                f"{member_ip}:2222",
            ]
        ).decode("UTF-8")

        if "SUCCESS" not in result:
            raise RemoveRaftMemberFailedError()

    @retry(stop=stop_after_attempt(3), wait=wait_exponential(multiplier=1, min=2, max=10))
    def reload_patroni_configuration(self):
        """Reload Patroni configuration after it was changed."""
        requests.post(f"{self._patroni_url}/reload", verify=self.verify)

    @retry(stop=stop_after_attempt(3), wait=wait_exponential(multiplier=1, min=2, max=10))
    def restart_postgresql(self) -> None:
        """Restart PostgreSQL."""
        requests.post(f"{self._patroni_url}/restart", verify=self.verify)

    @retry(stop=stop_after_attempt(3), wait=wait_exponential(multiplier=1, min=2, max=10))
    def reinitialize_postgresql(self) -> None:
        """Reinitialize PostgreSQL."""
        requests.post(f"{self._patroni_url}/reinitialize", verify=self.verify)

    def update_synchronous_node_count(self, units: int = None) -> None:
        """Update synchronous_node_count to the minority of the planned cluster."""
        if units is None:
            units = self.planned_units
        # Try to update synchronous_node_count.
        for attempt in Retrying(stop=stop_after_delay(60), wait=wait_fixed(3)):
            with attempt:
                r = requests.patch(
                    f"{self._patroni_url}/config",
                    json={"synchronous_node_count": units // 2},
                    verify=self.verify,
                )

                # Check whether the update was unsuccessful.
                if r.status_code != 200:
                    raise UpdateSyncNodeCountError(f"received {r.status_code}")<|MERGE_RESOLUTION|>--- conflicted
+++ resolved
@@ -10,19 +10,7 @@
 from typing import Optional, Set
 
 import requests
-<<<<<<< HEAD
 from charms.operator_libs_linux.v1 import snap
-=======
-from charms.operator_libs_linux.v0.apt import DebianPackage
-from charms.operator_libs_linux.v1.systemd import (
-    daemon_reload,
-    service_restart,
-    service_resume,
-    service_running,
-    service_start,
-    service_stop,
-)
->>>>>>> 792f8d53
 from jinja2 import Template
 from tenacity import (
     AttemptManager,
@@ -136,7 +124,6 @@
     def configure_patroni_on_unit(self):
         """Configure Patroni (configuration files and service) on the unit."""
         self._change_owner(self.storage_path)
-<<<<<<< HEAD
         # Symlink Patroni config to current
         os.remove("/var/snap/charmed-postgresql/current/patroni/config.yaml")
         os.symlink(
@@ -147,14 +134,6 @@
         self._create_directory("/var/snap/charmed-postgresql/common/logs", 0o755)
         # Replicas refuse to start with the default permissions
         os.chmod(self.storage_path, 0o750)
-=======
-        # Avoid rendering the Patroni config file if it was already rendered.
-        if not os.path.exists(f"{self.storage_path}/patroni.yml"):
-            self.render_patroni_yml_file(self.archive_mode)
-        self._render_patroni_service_file()
-        # Reload systemd services before trying to start Patroni.
-        daemon_reload()
->>>>>>> 792f8d53
 
     def _change_owner(self, path: str) -> None:
         """Change the ownership of a file or a directory to the postgres user.
@@ -377,18 +356,6 @@
         os.chmod(path, mode)
         self._change_owner(path)
 
-<<<<<<< HEAD
-    def render_patroni_yml_file(self, enable_tls: bool = False, stanza: str = None) -> None:
-=======
-    def _render_patroni_service_file(self) -> None:
-        """Render the Patroni configuration file."""
-        # Open the template patroni systemd unit file.
-        with open("templates/patroni.service.j2", "r") as file:
-            template = Template(file.read())
-        # Render the template file with the correct values.
-        rendered = template.render(conf_path=self.storage_path)
-        self.render_file("/etc/systemd/system/patroni.service", rendered, 0o644)
-
     def render_patroni_yml_file(
         self,
         archive_mode: str,
@@ -396,7 +363,6 @@
         stanza: str = None,
         backup_id: Optional[str] = None,
     ) -> None:
->>>>>>> 792f8d53
         """Render the Patroni configuration file.
 
         Args:
@@ -455,8 +421,15 @@
         Returns:
             Whether the service stopped successfully.
         """
-        service_stop(PATRONI_SERVICE)
-        return not service_running(PATRONI_SERVICE)
+        try:
+            cache = snap.SnapCache()
+            selected_snap = cache["charmed-postgresql"]
+            selected_snap.stop(services=["patroni"])
+            running = not selected_snap.services["patroni"]["active"]
+        except snap.SnapError as e:
+            error_message = "Failed to run snap service operation"  # , snap={snapname}, service={service}, operation={operation}"
+            logger.exception(error_message, exc_info=e)
+        return running
 
     def switchover(self) -> None:
         """Trigger a switchover."""
