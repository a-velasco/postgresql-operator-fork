# Copyright 2023 Canonical Ltd.
# See LICENSE file for licensing details.

"""Backups implementation."""
import json
import logging
import os
import pwd
import re
import shutil
import tempfile
from datetime import datetime
from pathlib import Path
from subprocess import PIPE, run
from typing import Dict, List, Optional, Tuple

import boto3 as boto3
import botocore
from charms.data_platform_libs.v0.s3 import CredentialsChangedEvent, S3Requirer
from jinja2 import Template
from ops.charm import ActionEvent
from ops.framework import Object
from ops.jujuversion import JujuVersion
from ops.model import ActiveStatus, BlockedStatus, MaintenanceStatus
from tenacity import RetryError, Retrying, stop_after_attempt, wait_fixed

<<<<<<< HEAD
from constants import BACKUP_USER, PGBACKREST_EXECUTABLE
=======
from constants import BACKUP_ID_FORMAT, BACKUP_USER, PGBACKREST_BACKUP_ID_FORMAT
>>>>>>> 792f8d53

logger = logging.getLogger(__name__)


class ListBackupsError(Exception):
    """Raised when pgBackRest fails to list backups."""


class PostgreSQLBackups(Object):
    """In this class, we manage PostgreSQL backups."""

    def __init__(self, charm, relation_name: str):
        """Manager of PostgreSQL backups."""
        super().__init__(charm, "backup")
        self.charm = charm
        self.relation_name = relation_name

        # s3 relation handles the config options for s3 backups
        self.s3_client = S3Requirer(self.charm, self.relation_name)
        self.framework.observe(
            self.s3_client.on.credentials_changed, self._on_s3_credential_changed
        )
        self.framework.observe(self.charm.on.create_backup_action, self._on_create_backup_action)
        self.framework.observe(self.charm.on.list_backups_action, self._on_list_backups_action)
        self.framework.observe(self.charm.on.restore_action, self._on_restore_action)

    def _are_backup_settings_ok(self) -> Tuple[bool, Optional[str]]:
        """Validates whether backup settings are OK."""
        if self.model.get_relation(self.relation_name) is None:
            return (
                False,
                "Relation with s3-integrator charm missing, cannot create/restore backup.",
            )

        s3_parameters, missing_parameters = self._retrieve_s3_parameters()
        if missing_parameters:
            return False, f"Missing S3 parameters: {missing_parameters}"

        if "stanza" not in self.charm._peers.data[self.charm.unit]:
            return False, "Stanza was not initialised"

        return True, None

    def _can_unit_perform_backup(self) -> Tuple[bool, Optional[str]]:
        """Validates whether this unit can perform a backup."""
        if self.charm.is_blocked:
            return False, "Unit is in a blocking state"

        if (
            self.charm.unit.name == self.charm._patroni.get_primary(unit_name_pattern=True)
            and self.charm.app.planned_units() > 1
        ):
            return False, "Unit cannot perform backups as it is the cluster primary"

        if not self.charm._patroni.member_started:
            return False, "Unit cannot perform backups as it's not in running state"

        return self._are_backup_settings_ok()

    def _construct_endpoint(self, s3_parameters: Dict) -> str:
        """Construct the S3 service endpoint using the region.

        This is needed when the provided endpoint is from AWS, and it doesn't contain the region.
        """
        # Use the provided endpoint if a region is not needed.
        endpoint = s3_parameters["endpoint"]

        # Load endpoints data.
        loader = botocore.loaders.create_loader()
        data = loader.load_data("endpoints")

        # Construct the endpoint using the region.
        resolver = botocore.regions.EndpointResolver(data)
        endpoint_data = resolver.construct_endpoint("s3", s3_parameters["region"])

        # Use the built endpoint if it is an AWS endpoint.
        if endpoint_data and endpoint.endswith(endpoint_data["dnsSuffix"]):
            endpoint = f'{endpoint.split("://")[0]}://{endpoint_data["hostname"]}'

        return endpoint

    def _empty_data_files(self) -> bool:
        """Empty the PostgreSQL data directory in preparation of backup restore."""
        try:
            path = Path("/var/lib/postgresql/data/pgdata")
            if path.exists() and path.is_dir():
                shutil.rmtree(path)
        except OSError as e:
            logger.warning(f"Failed to remove contents of the data directory with error: {str(e)}")
            return False

        return True

    def _execute_command(
        self, command: List[str], command_input: bytes = None
    ) -> Tuple[int, str, str]:
        """Execute a command in the workload container."""

        def demote():
            pw_record = pwd.getpwnam("snap_daemon")

            def result():
                os.setgid(pw_record.pw_gid)
                os.setuid(pw_record.pw_uid)

            return result

        process = run(command, input=command_input, stdout=PIPE, stderr=PIPE, preexec_fn=demote())
        return process.returncode, process.stdout.decode(), process.stderr.decode()

    def _format_backup_list(self, backup_list) -> str:
        """Formats provided list of backups as a table."""
        backups = ["{:<21s} | {:<12s} | {:s}".format("backup-id", "backup-type", "backup-status")]
        backups.append("-" * len(backups[0]))
        for backup_id, backup_type, backup_status in backup_list:
            backups.append(
                "{:<21s} | {:<12s} | {:s}".format(backup_id, backup_type, backup_status)
            )
        return "\n".join(backups)

    def _generate_backup_list_output(self) -> str:
        """Generates a list of backups in a formatted table.

        List contains successful and failed backups in order of ascending time.
        """
        backup_list = []
        return_code, output, stderr = self._execute_command(
            ["pgbackrest", "info", "--output=json"]
        )
        if return_code != 0:
            raise ListBackupsError(f"Failed to list backups with error: {stderr}")

        backups = json.loads(output)[0]["backup"]
        for backup in backups:
            backup_id = datetime.strftime(
                datetime.strptime(backup["label"][:-1], PGBACKREST_BACKUP_ID_FORMAT),
                BACKUP_ID_FORMAT,
            )
            error = backup["error"]
            backup_status = "finished"
            if error:
                backup_status = f"failed: {error}"
            backup_list.append((backup_id, "physical", backup_status))
        return self._format_backup_list(backup_list)

    def _list_backups_ids(self, show_failed: bool) -> List[str]:
        """Retrieve the list of backup ids.

        Args:
            show_failed: whether to also return the failed backups.

        Returns:
            the list of previously created backups or an empty list if there is no backups
                in the S3 bucket.
        """
<<<<<<< HEAD
        backup_ids = []
        _, output, _ = self._execute_command(
            [PGBACKREST_EXECUTABLE, "repo-ls", f"backup/{self.charm.cluster_name}"]
=======
        return_code, output, stderr = self._execute_command(
            ["pgbackrest", "info", "--output=json"]
>>>>>>> 792f8d53
        )
        if return_code != 0:
            raise ListBackupsError(f"Failed to list backups with error: {stderr}")

        backups = json.loads(output)[0]["backup"]
        return [
            datetime.strftime(
                datetime.strptime(backup["label"][:-1], PGBACKREST_BACKUP_ID_FORMAT),
                BACKUP_ID_FORMAT,
            )
            for backup in backups
            if show_failed or not backup["error"]
        ]

    def _initialise_stanza(self) -> None:
        """Initialize the stanza.

        A stanza is the configuration for a PostgreSQL database cluster that defines where it is
        located, how it will be backed up, archiving options, etc. (more info in
        https://pgbackrest.org/user-guide.html#quickstart/configure-stanza).
        """
        if self.charm.is_blocked:
            logger.warning("couldn't initialize stanza due to a blocked status")
            return

        self.charm.unit.status = MaintenanceStatus("initialising stanza")

        # Create the stanza.
        return_code, _, stderr = self._execute_command(
            [PGBACKREST_EXECUTABLE, f"--stanza={self.charm.cluster_name}", "stanza-create"]
        )
        if return_code != 0:
            logger.error(stderr)
            self.charm.unit.status = BlockedStatus("failed to initialize stanza")
            return

        # Store the stanza name to be used in configurations updates.
        self.charm._peers.data[self.charm.unit].update({"stanza": self.charm.cluster_name})

        # Update the configuration to use pgBackRest as the archiving mechanism.
        self.charm.update_config()

        try:
            # Check that the stanza is correctly configured.
            for attempt in Retrying(stop=stop_after_attempt(5), wait=wait_fixed(3)):
                with attempt:
                    self.charm._patroni.reload_patroni_configuration()
                    return_code, _, stderr = self._execute_command(
                        [PGBACKREST_EXECUTABLE, f"--stanza={self.charm.cluster_name}", "check"]
                    )
                    if return_code != 0:
                        raise Exception(stderr)
            self.charm.unit.status = ActiveStatus()
        except RetryError as e:
            logger.exception(e)
            self.charm.unit.status = BlockedStatus(
                f"failed to initialize stanza with error {str(e)}"
            )

    def _on_s3_credential_changed(self, event: CredentialsChangedEvent):
        """Call the stanza initialization when the credentials or the connection info change."""
        if "cluster_initialised" not in self.charm.app_peer_data:
            logger.debug("Cannot set pgBackRest configurations, PostgreSQL has not yet started.")
            event.defer()
            return

        s3_parameters, missing_parameters = self._retrieve_s3_parameters()
        if missing_parameters:
            logger.warning(
                f"Cannot set pgBackRest configurations due to missing S3 parameters: {missing_parameters}"
            )
            return

        self._render_pgbackrest_conf_file(s3_parameters)
        self._initialise_stanza()

    def _on_create_backup_action(self, event) -> None:
        """Request that pgBackRest creates a backup."""
        can_unit_perform_backup, validation_message = self._can_unit_perform_backup()
        if not can_unit_perform_backup:
            logger.warning(validation_message)
            event.fail(validation_message)
            return

        # Retrieve the S3 Parameters to use when uploading the backup logs to S3.
        s3_parameters, _ = self._retrieve_s3_parameters()

        # Test uploading metadata to S3 to test credentials before backup.
        datetime_backup_requested = datetime.now().strftime("%Y-%m-%dT%H:%M:%SZ")
        juju_version = JujuVersion.from_environ()
        metadata = f"""Date Backup Requested: {datetime_backup_requested}
        Model Name: {self.model.name}
        Application Name: {self.model.app.name}
        Unit Name: {self.charm.unit.name}
        Juju Version: {str(juju_version)}
        """
        if not self._upload_content_to_s3(
            metadata,
            os.path.join(
                s3_parameters["path"],
                f"backup/{self.charm.cluster_name}/latest",
            ),
            s3_parameters,
        ):
            event.fail("Failed to upload metadata to provided S3")
            return

        self.charm.unit.status = MaintenanceStatus("creating backup")

        # Remove the unit endpoint from the replicas endpoints list in the relation data.
        if self.charm.app.planned_units() > 1:
            pass

        return_code, stdout, stderr = self._execute_command(
            [
                PGBACKREST_EXECUTABLE,
                f"--stanza={self.charm.cluster_name}",
                "--log-level-console=debug",
                "--type=full",
                "backup",
            ]
        )
        if return_code != 0:
            logger.error(stderr)

            # Recover the backup id from the logs.
            backup_label_stdout_line = re.findall(
                r"(new backup label = )([0-9]{8}[-][0-9]{6}[F])$", stdout, re.MULTILINE
            )
            if len(backup_label_stdout_line) > 0:
                backup_id = backup_label_stdout_line[0][1]
            else:
                # Generate a backup id from the current date and time if the backup failed before
                # generating the backup label (our backup id).
                backup_id = datetime.strftime(datetime.now(), "%Y%m%d-%H%M%SF")

            # Upload the logs to S3.
            logs = f"""Stdout:
{stdout}
Stderr:
{stderr}
"""
            self._upload_content_to_s3(
                logs,
                os.path.join(
                    s3_parameters["path"],
                    f"backup/{self.charm.cluster_name}/{backup_id}/backup.log",
                ),
                s3_parameters,
            )
            event.fail("Failed to backup PostgreSQL")
        else:
            try:
                backup_id = self._list_backups_ids(show_failed=True)[-1]
            except ListBackupsError as e:
                logger.exception(e)
                event.fail("Failed to check backup id")
                return

            # Upload the logs to S3 and fail the action if it doesn't succeed.
            logs = f"""Stdout:
{stdout}
Stderr:
{stderr}
"""
            if not self._upload_content_to_s3(
                logs,
                os.path.join(
                    s3_parameters["path"],
                    f"backup/{self.charm.cluster_name}/{backup_id}/backup.log",
                ),
                s3_parameters,
            ):
                event.fail("Error uploading logs to S3")
            else:
                event.set_results({"backup-status": "backup created"})

        self.charm.unit.status = ActiveStatus()

    def _on_list_backups_action(self, event) -> None:
        """List the previously created backups."""
        are_backup_settings_ok, validation_message = self._are_backup_settings_ok()
        if not are_backup_settings_ok:
            logger.warning(validation_message)
            event.fail(validation_message)
            return

        try:
            formatted_list = self._generate_backup_list_output()
            event.set_results({"backups": formatted_list})
        except ListBackupsError as e:
            logger.exception(e)
            event.fail(f"Failed to list PostgreSQL backups with error: {str(e)}")

    def _on_restore_action(self, event):
        """Request that pgBackRest restores a backup."""
        if not self._pre_restore_checks(event):
            return

        backup_id = event.params.get("backup-id")
        logger.info(f"A restore with backup-id {backup_id} has been requested on unit")

        # Validate the provided backup id.
        logger.info("Validating provided backup-id")
        try:
            if backup_id not in self._list_backups_ids(show_failed=False):
                event.fail(f"Invalid backup-id: {backup_id}")
                return
        except ListBackupsError as e:
            logger.exception(e)
            event.fail("Failed to check backup id")
            return

        self.charm.unit.status = MaintenanceStatus("restoring backup")
        error_message = "Failed to restore backup"

        # Stop the database service before performing the restore.
        logger.info("Stopping database service")
        if not self.charm._patroni.stop_patroni():
            logger.warning("Failed to stop database service")
            event.fail(error_message)
            return

        logger.info("Removing the contents of the data directory")
        if not self._empty_data_files():
            event.fail(error_message)
            self._restart_database()
            return

        # Mark the cluster as in a restoring backup state and update the Patroni configuration.
        logger.info("Configuring Patroni to restore the backup")
        self.charm.app_peer_data.update(
            {
                "archive-mode": "off",
                "restoring-backup": f"{datetime.strftime(datetime.strptime(backup_id, BACKUP_ID_FORMAT), PGBACKREST_BACKUP_ID_FORMAT)}F",
            }
        )
        self.charm.update_config()

        # Start the database to start the restore process.
        logger.info("Configuring Patroni to restore the backup")
        self.charm._patroni.start_patroni()

        # Remove previous cluster information to make it possible to initialise a new cluster.
        logger.info("Removing previous cluster information")
        return_code, _, stderr = self._execute_command(
            [
                "patronictl",
                "-c",
                f"{self.charm._storage_path}/patroni.yml",
                "remove",
                self.charm.cluster_name,
            ],
            command_input=f"{self.charm.cluster_name}\nYes I am aware".encode(),
        )
        if return_code != 0:
            logger.warning(f"Failed to remove previous cluster information with error: {stderr}")
            event.fail(error_message)
            return

        event.set_results({"restore-status": "restore started"})

    def _pre_restore_checks(self, event: ActionEvent) -> bool:
        """Run some checks before starting the restore.

        Returns:
            a boolean indicating whether restore should be run.
        """
        if not event.params.get("backup-id"):
            event.fail("Missing backup-id to restore")
            return False

        logger.info("Checking if cluster is in blocked state")
        if self.charm.is_blocked:
            error_message = "Cluster or unit is in a blocking state"
            logger.warning(error_message)
            event.fail(error_message)
            return False

        logger.info("Checking that the cluster does not have more than one unit")
        if self.charm.app.planned_units() > 1:
            error_message = (
                "Unit cannot restore backup as there are more than one unit in the cluster"
            )
            logger.warning(error_message)
            event.fail(error_message)
            return False

        return True

    def _render_pgbackrest_conf_file(self, s3_parameters: Dict) -> None:
        """Render the pgBackRest configuration file."""
        # Open the template pgbackrest.conf file.
        with open("templates/pgbackrest.conf.j2", "r") as file:
            template = Template(file.read())
        # Render the template file with the correct values.
        rendered = template.render(
            path=s3_parameters["path"],
            region=s3_parameters.get("region"),
            endpoint=s3_parameters["endpoint"],
            bucket=s3_parameters["bucket"],
            s3_uri_style=s3_parameters["s3-uri-style"],
            access_key=s3_parameters["access-key"],
            secret_key=s3_parameters["secret-key"],
            stanza=self.charm.cluster_name,
            user=BACKUP_USER,
        )
        # Render pgBackRest config file.
        filename = "/etc/pgbackrest.conf"
        self.charm._patroni.render_file(filename, rendered, 0o640)

    def _restart_database(self) -> None:
        """Removes the restoring backup flag and restart the database."""
        self.charm.app_peer_data.update({"archive-mode": "", "restoring-backup": ""})
        self.charm.update_config()
        self.charm._patroni.start_patroni()

    def _retrieve_s3_parameters(self) -> Tuple[Dict, List[str]]:
        """Retrieve S3 parameters from the S3 integrator relation."""
        s3_parameters = self.s3_client.get_s3_connection_info()
        required_parameters = [
            "bucket",
            "access-key",
            "secret-key",
        ]
        missing_required_parameters = [
            param for param in required_parameters if param not in s3_parameters
        ]
        if missing_required_parameters:
            logger.warning(
                f"Missing required S3 parameters in relation with S3 integrator: {missing_required_parameters}"
            )
            return {}, missing_required_parameters

        # Add some sensible defaults (as expected by the code) for missing optional parameters
        s3_parameters.setdefault("endpoint", "https://s3.amazonaws.com")
        s3_parameters.setdefault("region")
        s3_parameters.setdefault("path", "")
        s3_parameters.setdefault("s3-uri-style", "host")

        return s3_parameters, []

    def _upload_content_to_s3(
        self: str,
        content: str,
        s3_path: str,
        s3_parameters: Dict,
    ) -> bool:
        """Uploads the provided contents to the provided S3 bucket.

        Args:
            content: The content to upload to S3
            s3_path: The path to which to upload the content
            s3_parameters: A dictionary containing the S3 parameters
                The following are expected keys in the dictionary: bucket, region,
                endpoint, access-key and secret-key

        Returns:
            a boolean indicating success.
        """
        bucket_name = s3_parameters["bucket"]
        s3_path = os.path.join(s3_parameters["path"], s3_path).lstrip("/")
        logger.info(f"Uploading content to bucket={s3_parameters['bucket']}, path={s3_path}")
        try:
            logger.info(f"Uploading content to bucket={bucket_name}, path={s3_path}")
            session = boto3.session.Session(
                aws_access_key_id=s3_parameters["access-key"],
                aws_secret_access_key=s3_parameters["secret-key"],
                region_name=s3_parameters["region"],
            )

            s3 = session.resource("s3", endpoint_url=self._construct_endpoint(s3_parameters))
            bucket = s3.Bucket(bucket_name)

            with tempfile.NamedTemporaryFile() as temp_file:
                temp_file.write(content.encode("utf-8"))
                temp_file.flush()
                bucket.upload_file(temp_file.name, s3_path)
        except Exception as e:
            logger.exception(
                f"Failed to upload content to S3 bucket={bucket_name}, path={s3_path}", exc_info=e
            )
            return False

        return True<|MERGE_RESOLUTION|>--- conflicted
+++ resolved
@@ -24,11 +24,12 @@
 from ops.model import ActiveStatus, BlockedStatus, MaintenanceStatus
 from tenacity import RetryError, Retrying, stop_after_attempt, wait_fixed
 
-<<<<<<< HEAD
-from constants import BACKUP_USER, PGBACKREST_EXECUTABLE
-=======
-from constants import BACKUP_ID_FORMAT, BACKUP_USER, PGBACKREST_BACKUP_ID_FORMAT
->>>>>>> 792f8d53
+from constants import (
+    BACKUP_ID_FORMAT,
+    BACKUP_USER,
+    PGBACKREST_BACKUP_ID_FORMAT,
+    PGBACKREST_EXECUTABLE,
+)
 
 logger = logging.getLogger(__name__)
 
@@ -184,14 +185,8 @@
             the list of previously created backups or an empty list if there is no backups
                 in the S3 bucket.
         """
-<<<<<<< HEAD
-        backup_ids = []
-        _, output, _ = self._execute_command(
-            [PGBACKREST_EXECUTABLE, "repo-ls", f"backup/{self.charm.cluster_name}"]
-=======
         return_code, output, stderr = self._execute_command(
-            ["pgbackrest", "info", "--output=json"]
->>>>>>> 792f8d53
+            [PGBACKREST_EXECUTABLE, "info", "--output=json"]
         )
         if return_code != 0:
             raise ListBackupsError(f"Failed to list backups with error: {stderr}")
