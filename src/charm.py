--- conflicted
+++ resolved
@@ -865,16 +865,9 @@
                 snap_cache = snap.SnapCache()
                 snap_package = snap_cache[snap_name]
 
-<<<<<<< HEAD
-                if not snap_package.present:
-                    snap_package.ensure(snap.SnapState.Latest, channel=snap_channel)
-
-            except snap.SnapError as e:
-=======
                 snap_package.ensure(snap.SnapState.Latest, channel=snap_channel)
 
             except (snap.SnapError, snap.SnapNotFoundError) as e:
->>>>>>> c8f71aaf
                 logger.error(
                     "An exception occurred when installing %s. Reason: %s", snap_name, str(e)
                 )
