# Copyright 2021 Canonical Ltd.
# See LICENSE file for licensing details.

[tool.poetry]
package-mode = false

[tool.poetry.dependencies]
python = "^3.10"
ops = "^2.15.0"
cryptography = "^43.0.0"
boto3 = "^1.34.159"
pgconnstr = "^1.0.1"
requests = "^2.32.3"
tenacity = "^9.0.0"
psycopg2 = "^2.9.9"
cosl = "^0.0.20"
pydantic = "^1.10.17"
poetry-core = "^1.9.0"
<<<<<<< HEAD
pyOpenSSL = "^24.1.0"
pysyncobj = "^0.3.12"
=======
pyOpenSSL = "^24.2.1"
jinja2 = "^3.1.4"
>>>>>>> c9216a76

[tool.poetry.group.charm-libs.dependencies]
# data_platform_libs/v0/data_interfaces.py
ops = ">=2.0.0"
# data_platform_libs/v0/upgrade.py
poetry-core = "*"
# data_platform_libs/v0/upgrade.py requires pydantic ^1.10
# grafana_agent/v0/cos_agent.py requires pydantic <2
pydantic = "^1.10, <2"
# grafana_agent/v0/cos_agent.py
cosl = "*"
cryptography = "*"
jsonschema = "*"
# tempo_k8s/v1/charm_tracing.py
opentelemetry-exporter-otlp-proto-http = "1.21.0"

[tool.poetry.group.format]
optional = true

[tool.poetry.group.format.dependencies]
ruff = "^0.5.7"

[tool.poetry.group.lint]
optional = true

[tool.poetry.group.lint.dependencies]
codespell = "^2.3.0"

[tool.poetry.group.unit]
optional = true

[tool.poetry.group.unit.dependencies]
coverage = {extras = ["toml"], version = "^7.6.1"}
pytest = "^8.3.2"
pytest-asyncio = "*"
parameterized = "^0.9.0"
jsonschema = "^4.23.0"

[tool.poetry.group.integration]
optional = true

[tool.poetry.group.integration.dependencies]
pytest = "^8.3.2"
pytest-github-secrets = {git = "https://github.com/canonical/data-platform-workflows", tag = "v20.0.2", subdirectory = "python/pytest_plugins/github_secrets"}
pytest-operator = "^0.36.0"
pytest-operator-cache = {git = "https://github.com/canonical/data-platform-workflows", tag = "v20.0.2", subdirectory = "python/pytest_plugins/pytest_operator_cache"}
pytest-operator-groups = {git = "https://github.com/canonical/data-platform-workflows", tag = "v20.0.2", subdirectory = "python/pytest_plugins/pytest_operator_groups"}
# renovate caret doesn't work: https://github.com/renovatebot/renovate/issues/26940
juju = "<=3.5.2.0"
boto3 = "*"
tenacity = "*"
landscape-api-py3 = "^0.9.0"
mailmanclient = "^3.3.5"
psycopg2-binary = "^2.9.9"
allure-pytest = "^2.13.5"
allure-pytest-collection-report = {git = "https://github.com/canonical/data-platform-workflows", tag = "v20.0.2", subdirectory = "python/pytest_plugins/allure_pytest_collection_report"}

# Testing tools configuration
[tool.coverage.run]
branch = true

[tool.coverage.report]
show_missing = true
exclude_lines = [
    "logger\\.debug"
]

[tool.pytest.ini_options]
minversion = "6.0"
log_cli_level = "INFO"
asyncio_mode = "auto"
markers = ["unstable", "juju2", "juju3", "juju_secrets"]

# Formatting tools configuration
[tool.black]
line-length = 99
target-version = ["py38"]

# Linting tools configuration
[tool.ruff]
# preview and explicit preview are enabled for CPY001
preview = true
target-version = "py38"
src = ["src", "."]
line-length = 99

[tool.ruff.lint]
explicit-preview-rules = true
select = ["A", "E", "W", "F", "C", "N", "D", "I001", "CPY001"]
extend-ignore = [
    "D203",
    "D204",
    "D213",
    "D215",
    "D400",
    "D404",
    "D406",
    "D407",
    "D408",
    "D409",
    "D413",
]
# Ignore E501 because using black creates errors with this
# Ignore D107 Missing docstring in __init__
ignore = ["E501", "D107"]

[tool.ruff.lint.per-file-ignores]
"tests/*" = ["D100", "D101", "D102", "D103", "D104"]

[tool.ruff.lint.flake8-copyright]
# Check for properly formatted copyright header in each file
author = "Canonical Ltd."
notice-rgx = "Copyright\\s\\d{4}([-,]\\d{4})*\\s+"

[tool.ruff.lint.mccabe]
max-complexity = 10

[tool.ruff.lint.pydocstyle]
convention = "google"<|MERGE_RESOLUTION|>--- conflicted
+++ resolved
@@ -16,13 +16,9 @@
 cosl = "^0.0.20"
 pydantic = "^1.10.17"
 poetry-core = "^1.9.0"
-<<<<<<< HEAD
-pyOpenSSL = "^24.1.0"
-pysyncobj = "^0.3.12"
-=======
 pyOpenSSL = "^24.2.1"
 jinja2 = "^3.1.4"
->>>>>>> c9216a76
+pysyncobj = "^0.3.12"
 
 [tool.poetry.group.charm-libs.dependencies]
 # data_platform_libs/v0/data_interfaces.py
